name: CI
on:
  push:
    branches: [master]
  pull_request:
    branches: [master]
jobs:
  build:
    name: Build, lint, and test on Node ${{ matrix.node }}

    runs-on: ubuntu-latest
    strategy:
      matrix:
        node: ["12.x", "14.x"]

    steps:
      - name: Checkout repo
        uses: actions/checkout@v2

      - name: Use Node ${{ matrix.node }}
        uses: actions/setup-node@v2
        with:
          node-version: ${{ matrix.node }}

<<<<<<< HEAD
      - name: Install Nigiri
        run: |
          mkdir -p tmp; cd tmp
          curl https://travis.nigiri.network | bash; cd ..
          docker-compose -f  tmp/docker-compose.yml up -d

      - name: Install deps
        run: npm install
=======
      - name: Install dependencies
        run: npm install --ci
>>>>>>> 7e4be3e2

      - name: Lint
        run: |
          npm run format:ci
          npm run lint
          npm run lint:tests

      - name: Coverage
        run: npm run coverage

      - name: Unit Test
        run: npm run unit

      - name: Install Nigiri
        run: |
          mkdir -p tmp; cd tmp
          curl https://travis.nigiri.network | bash; cd ..
          docker-compose -f  tmp/docker-compose.yml up -d

      - name: Integration Test
        env:
          APIURL: http://localhost:3001
        run: npm run integration<|MERGE_RESOLUTION|>--- conflicted
+++ resolved
@@ -22,19 +22,14 @@
         with:
           node-version: ${{ matrix.node }}
 
-<<<<<<< HEAD
       - name: Install Nigiri
         run: |
           mkdir -p tmp; cd tmp
           curl https://travis.nigiri.network | bash; cd ..
           docker-compose -f  tmp/docker-compose.yml up -d
 
-      - name: Install deps
-        run: npm install
-=======
       - name: Install dependencies
         run: npm install --ci
->>>>>>> 7e4be3e2
 
       - name: Lint
         run: |
