{
  "name": "liquidjs-lib",
  "version": "5.1.14",
  "description": "Client-side Liquid JavaScript library",
  "main": "./src/index.js",
  "types": "./types/index.d.ts",
  "engines": {
    "node": ">=8.0.0"
  },
  "keywords": [
    "liquidjs",
    "liquid",
    "browserify",
    "javascript"
  ],
  "scripts": {
    "build": "npm run clean && tsc -p ./tsconfig.json && npm run formatjs",
    "build:tests": "npm run clean:jstests && tsc -p ./test/tsconfig.json",
    "clean": "rimraf src types",
    "clean:jstests": "rimraf 'test/**/!(ts-node-register)*.js'",
    "coverage-report": "npm run build && npm run nobuild:coverage-report",
    "coverage-html": "npm run build && npm run nobuild:coverage-html",
    "coverage": "npm run build && npm run nobuild:coverage",
    "format": "npm run prettier -- --write",
    "formatjs": "npm run prettierjs -- --write > /dev/null 2>&1",
    "format:ci": "npm run prettier -- --check && npm run prettierjs -- --check",
    "gitdiff:ci": "npm run build && git diff --exit-code",
    "integration": "npm run build && npm run nobuild:integration",
    "lint": "tslint -p tsconfig.json -c tslint.json",
    "lint:tests": "tslint -p test/tsconfig.json -c tslint.json",
    "mocha:ts": "mocha --recursive --require test/ts-node-register",
    "nobuild:coverage-report": "nyc report --reporter=lcov",
    "nobuild:coverage-html": "nyc report --reporter=html",
    "nobuild:coverage": "npm run build:tests && npm run clean:jstests",
    "nobuild:integration": "npm run mocha:ts -- --timeout 300000 'test/integration/*.ts'",
    "nobuild:unit": "npm run mocha:ts -- --timeout 60000 'test/*.ts'",
    "prettier": "prettier 'ts_src/**/*.ts' 'test/**/*.ts' --ignore-path ./.prettierignore",
    "prettierjs": "prettier 'src/**/*.js' --ignore-path ./.prettierignore",
    "test": "npm run build && npm run format:ci && npm run lint && npm run nobuild:coverage",
    "unit": "npm run build && npm run nobuild:unit"
  },
  "repository": {
    "type": "git",
    "url": "https://github.com/vulpemventures/liquidjs-lib.git"
  },
  "files": [
    "src",
    "types"
  ],
  "dependencies": {
    "@vulpemventures/secp256k1-zkp": "^2.0.0",
    "bech32": "^1.1.2",
<<<<<<< HEAD
    "bip174-liquid": "^1.0.2-liquid",
=======
    "bip174-liquid": "^1.0.3",
>>>>>>> f27169ce
    "bip32": "^2.0.4",
    "bip66": "^1.1.0",
    "bitcoin-ops": "^1.4.0",
    "blech32": "vulpemventures/blech32.git",
    "bs58check": "^2.0.0",
    "create-hash": "^1.1.0",
    "create-hmac": "^1.1.3",
    "merkle-lib": "^2.0.10",
    "pushdata-bitcoin": "^1.0.1",
    "randombytes": "^2.0.1",
    "tiny-secp256k1": "^1.1.1",
    "typeforce": "^1.11.3",
    "varuint-bitcoin": "^1.0.4",
    "wif": "^2.0.1"
  },
  "devDependencies": {
    "@types/bs58": "^4.0.0",
    "@types/mocha": "^5.2.7",
    "@types/node": "12.7.5",
    "@types/proxyquire": "^1.3.28",
    "axios": "^0.21.1",
    "bip39": "^3.0.2",
    "bip65": "^1.0.1",
    "bip68": "^1.0.3",
    "bn.js": "^4.11.8",
    "bs58": "^4.0.0",
    "dhttp": "^3.0.0",
    "hoodwink": "^2.0.0",
    "minimaldata": "^1.0.2",
    "mocha": "^6.2.0",
    "nyc": "^14.1.1",
    "prettier": "1.16.4",
    "proxyquire": "^2.0.1",
    "rimraf": "^2.6.3",
    "ts-node": "^8.3.0",
    "tslint": "^5.16.0",
    "typescript": "3.2.2"
  },
  "license": "MIT"
}<|MERGE_RESOLUTION|>--- conflicted
+++ resolved
@@ -50,11 +50,7 @@
   "dependencies": {
     "@vulpemventures/secp256k1-zkp": "^2.0.0",
     "bech32": "^1.1.2",
-<<<<<<< HEAD
-    "bip174-liquid": "^1.0.2-liquid",
-=======
     "bip174-liquid": "^1.0.3",
->>>>>>> f27169ce
     "bip32": "^2.0.4",
     "bip66": "^1.1.0",
     "bitcoin-ops": "^1.4.0",
