--- conflicted
+++ resolved
@@ -1,16 +1,10 @@
 import * as types from './types';
-<<<<<<< HEAD
-
-const typeforce = require('typeforce');
-const varuint = require('varuint-bitcoin');
-
-const CONFIDENTIAL_COMMITMENT = 33; // default size of confidential commitments (i.e. asset, value, nonce)
-const CONFIDENTIAL_VALUE = 9; // explicit size of confidential values
-=======
 const { typeforce } = types;
 import * as varuint from 'varuint-bitcoin';
 export { varuint };
->>>>>>> 11202eb7
+
+const CONFIDENTIAL_COMMITMENT = 33; // default size of confidential commitments (i.e. asset, value, nonce)
+const CONFIDENTIAL_VALUE = 9; // explicit size of confidential values
 
 // https://github.com/feross/buffer/blob/master/index.js#L1127
 function verifuint(value: number, max: number): void {
@@ -57,26 +51,20 @@
   return buffer;
 }
 
-<<<<<<< HEAD
-=======
 export function cloneBuffer(buffer: Buffer): Buffer {
   const clone = Buffer.allocUnsafe(buffer.length);
   buffer.copy(clone);
   return clone;
 }
 
->>>>>>> 11202eb7
 /**
  * Helper class for serialization of bitcoin data types into a pre-allocated buffer.
  */
 export class BufferWriter {
-<<<<<<< HEAD
-=======
   static withCapacity(size: number): BufferWriter {
     return new BufferWriter(Buffer.alloc(size));
   }
 
->>>>>>> 11202eb7
   constructor(public buffer: Buffer, public offset: number = 0) {
     typeforce(types.tuple(types.Buffer, types.UInt32), [buffer, offset]);
   }
@@ -119,7 +107,6 @@
     vector.forEach((buf: Buffer) => this.writeVarSlice(buf));
   }
 
-<<<<<<< HEAD
   writeConfidentialInFields(input: any): void {
     this.writeVarSlice(input.issuanceRangeProof);
     this.writeVarSlice(input.inflationRangeProof);
@@ -130,13 +117,13 @@
   writeConfidentialOutFields(output: any): void {
     this.writeVarSlice(output.surjectionProof);
     this.writeVarSlice(output.rangeProof);
-=======
+  }
+  
   end(): Buffer {
     if (this.buffer.length === this.offset) {
       return this.buffer;
     }
     throw new Error(`buffer size ${this.buffer.length}, offset ${this.offset}`);
->>>>>>> 11202eb7
   }
 }
 
@@ -197,7 +184,6 @@
     for (let i = 0; i < count; i++) vector.push(this.readVarSlice());
     return vector;
   }
-<<<<<<< HEAD
 
   // CConfidentialAsset size 33, prefixA 10, prefixB 11
   readConfidentialAsset(): Buffer {
@@ -289,6 +275,4 @@
       tokenAmount: inflation,
     };
   }
-=======
->>>>>>> 11202eb7
 }