import { Psbt as PsbtBase } from 'bip174';
import * as varuint from 'bip174/src/lib/converter/varint';
import {
  KeyValue,
  PartialSig,
  PsbtGlobalUpdate,
  PsbtInput,
  PsbtInputUpdate,
  PsbtOutput,
  PsbtOutputUpdate,
  Transaction as ITransaction,
  TransactionFromBuffer,
  TransactionInput,
  WitnessUtxo,
} from 'bip174/src/lib/interfaces';
import { checkForInput } from 'bip174/src/lib/utils';
import { toOutputScript } from './address';
import { reverseBuffer } from './bufferutils';
import * as confidential from './confidential';
import { hash160 } from './crypto';
import {
  fromPrivateKey as ecPairFromPrivateKey,
  fromPublicKey as ecPairFromPublicKey,
  Signer,
  SignerAsync,
} from './ecpair';
import { liquid as btcNetwork, Network } from './networks';
import * as payments from './payments';
import * as bscript from './script';
import { Output, Transaction, ZERO } from './transaction';
const _randomBytes = require('randombytes');

/**
 * These are the default arguments for a Psbt instance.
 */
const DEFAULT_OPTS: PsbtOpts = {
  /**
   * A bitcoinjs Network object. This is only used if you pass an `address`
   * parameter to addOutput. Otherwise it is not needed and can be left default.
   */
  network: btcNetwork,
  /**
   * When extractTransaction is called, the fee rate is checked.
   * THIS IS NOT TO BE RELIED ON.
   * It is only here as a last ditch effort to prevent sending a 500 BTC fee etc.
   */
  maximumFeeRate: 5000, // satoshi per byte
};

/**
 * Psbt class can parse and generate a PSBT binary based off of the BIP174.
 * There are 6 roles that this class fulfills. (Explained in BIP174)
 *
 * Creator: This can be done with `new Psbt()`
 * Updater: This can be done with `psbt.addInput(input)`, `psbt.addInputs(inputs)`,
 *   `psbt.addOutput(output)`, `psbt.addOutputs(outputs)` when you are looking to
 *   add new inputs and outputs to the PSBT, and `psbt.updateGlobal(itemObject)`,
 *   `psbt.updateInput(itemObject)`, `psbt.updateOutput(itemObject)`
 *   addInput requires hash: Buffer | string; and index: number; as attributes
 *   and can also include any attributes that are used in updateInput method.
 *   addOutput requires script: Buffer; and value: number; and likewise can include
 *   data for updateOutput.
 *   For a list of what attributes should be what types. Check the bip174 library.
 *   Also, check the integration tests for some examples of usage.
 * Signer: There are a few methods. signAllInputs and signAllInputsAsync, which will search all input
 *   information for your pubkey or pubkeyhash, and only sign inputs where it finds
 *   your info. Or you can explicitly sign a specific input with signInput and
 *   signInputAsync. For the async methods you can create a SignerAsync object
 *   and use something like a hardware wallet to sign with. (You must implement this)
 * Combiner: psbts can be combined easily with `psbt.combine(psbt2, psbt3, psbt4 ...)`
 *   the psbt calling combine will always have precedence when a conflict occurs.
 *   Combine checks if the internal bitcoin transaction is the same, so be sure that
 *   all sequences, version, locktime, etc. are the same before combining.
 * Input Finalizer: This role is fairly important. Not only does it need to construct
 *   the input scriptSigs and witnesses, but it SHOULD verify the signatures etc.
 *   Before running `psbt.finalizeAllInputs()` please run `psbt.validateSignaturesOfAllInputs()`
 *   Running any finalize method will delete any data in the input(s) that are no longer
 *   needed due to the finalized scripts containing the information.
 * Transaction Extractor: This role will perform some checks before returning a
 *   Transaction object. Such as fee rate not being larger than maximumFeeRate etc.
 */
export class Psbt {
  static fromBase64(data: string, opts: PsbtOptsOptional = {}): Psbt {
    const buffer = Buffer.from(data, 'base64');
    return this.fromBuffer(buffer, opts);
  }

  static fromHex(data: string, opts: PsbtOptsOptional = {}): Psbt {
    const buffer = Buffer.from(data, 'hex');
    return this.fromBuffer(buffer, opts);
  }

  static fromBuffer(buffer: Buffer, opts: PsbtOptsOptional = {}): Psbt {
    const psbtBase = PsbtBase.fromBuffer(buffer, transactionFromBuffer);
    const psbt = new Psbt(opts, psbtBase);
    checkTxForDupeIns(psbt.__CACHE.__TX, psbt.__CACHE);
    return psbt;
  }

  private __CACHE: PsbtCache;
  private opts: PsbtOpts;

  constructor(
    opts: PsbtOptsOptional = {},
    readonly data: PsbtBase = new PsbtBase(new PsbtTransaction()),
  ) {
    // set defaults
    this.opts = Object.assign({}, DEFAULT_OPTS, opts);
    this.__CACHE = {
      __NON_WITNESS_UTXO_TX_CACHE: [],
      __NON_WITNESS_UTXO_BUF_CACHE: [],
      __TX_IN_CACHE: {},
      __TX: (this.data.globalMap.unsignedTx as PsbtTransaction).tx,
    };
    if (this.data.inputs.length === 0) this.setVersion(2);

    // Make data hidden when enumerating
    const dpew = (
      obj: any,
      attr: string,
      enumerable: boolean,
      writable: boolean,
    ): any =>
      Object.defineProperty(obj, attr, {
        enumerable,
        writable,
      });
    dpew(this, '__CACHE', false, true);
    dpew(this, 'opts', false, true);
  }

  get inputCount(): number {
    return this.data.inputs.length;
  }

  combine(...those: Psbt[]): this {
    this.data.combine(...those.map(o => o.data));
    return this;
  }

  clone(): Psbt {
    // TODO: more efficient cloning
    const res = Psbt.fromBuffer(this.data.toBuffer());
    res.opts = JSON.parse(JSON.stringify(this.opts));
    return res;
  }

  setMaximumFeeRate(satoshiPerByte: number): void {
    check32Bit(satoshiPerByte); // 42.9 BTC per byte IS excessive... so throw
    this.opts.maximumFeeRate = satoshiPerByte;
  }

  setVersion(version: number): this {
    check32Bit(version);
    checkInputsForPartialSig(this.data.inputs, 'setVersion');
    const c = this.__CACHE;
    c.__TX.version = version;
    c.__EXTRACTED_TX = undefined;
    return this;
  }

  setLocktime(locktime: number): this {
    check32Bit(locktime);
    checkInputsForPartialSig(this.data.inputs, 'setLocktime');
    const c = this.__CACHE;
    c.__TX.locktime = locktime;
    c.__EXTRACTED_TX = undefined;
    return this;
  }

  setInputSequence(inputIndex: number, sequence: number): this {
    check32Bit(sequence);
    checkInputsForPartialSig(this.data.inputs, 'setInputSequence');
    const c = this.__CACHE;
    if (c.__TX.ins.length <= inputIndex) {
      throw new Error('Input index too high');
    }
    c.__TX.ins[inputIndex].sequence = sequence;
    c.__EXTRACTED_TX = undefined;
    return this;
  }

  addInputs(inputDatas: PsbtInputExtended[]): this {
    inputDatas.forEach(inputData => this.addInput(inputData));
    return this;
  }

  addInput(inputData: PsbtInputExtended): this {
    if (
      arguments.length > 1 ||
      !inputData ||
      inputData.hash === undefined ||
      inputData.index === undefined
    ) {
      throw new Error(
        `Invalid arguments for Psbt.addInput. ` +
          `Requires single object with at least [hash] and [index]`,
      );
    }
    checkInputsForPartialSig(this.data.inputs, 'addInput');
    const c = this.__CACHE;
    this.data.addInput(inputData);
    const txIn = c.__TX.ins[c.__TX.ins.length - 1];
    checkTxInputCache(c, txIn);

    const inputIndex = this.data.inputs.length - 1;
    const input = this.data.inputs[inputIndex];
    if (input.nonWitnessUtxo) {
      addNonWitnessTxCache(this.__CACHE, input, inputIndex);
    }
    c.__FEE = undefined;
    c.__FEE_RATE = undefined;
    c.__EXTRACTED_TX = undefined;
    return this;
  }

  addOutputs(outputDatas: PsbtOutputExtended[]): this {
    outputDatas.forEach(outputData => this.addOutput(outputData));
    return this;
  }

  addOutput(outputData: PsbtOutputExtended): this {
    if (
      arguments.length > 1 ||
      !outputData ||
      outputData.value === undefined ||
      ((outputData as any).address === undefined &&
        (outputData as any).script === undefined)
    ) {
      throw new Error(
        `Invalid arguments for Psbt.addOutput. ` +
          `Requires single object with at least [script or address] and [value]`,
      );
    }
    checkInputsForPartialSig(this.data.inputs, 'addOutput');
    const { address } = outputData as any;
    if (typeof address === 'string') {
      const { network } = this.opts;
      const script = toOutputScript(address, network);
      outputData = Object.assign(outputData, { script });
    }
    const c = this.__CACHE;
    this.data.addOutput(outputData);
    c.__FEE = undefined;
    c.__FEE_RATE = undefined;
    c.__EXTRACTED_TX = undefined;
    return this;
  }

  extractTransaction(disableFeeCheck?: boolean): Transaction {
    if (!this.data.inputs.every(isFinalized)) throw new Error('Not finalized');
    const c = this.__CACHE;
    if (!disableFeeCheck) {
      checkFees(this, c, this.opts);
    }
    if (c.__EXTRACTED_TX) return c.__EXTRACTED_TX;
    const tx = c.__TX.clone();
    inputFinalizeGetAmts(this.data.inputs, tx, c, true);
    return tx;
  }

  getFeeRate(): number {
    return getTxCacheValue(
      '__FEE_RATE',
      'fee rate',
      this.data.inputs,
      this.__CACHE,
    )!;
  }

  getFee(): number {
    return getTxCacheValue('__FEE', 'fee', this.data.inputs, this.__CACHE)!;
  }

  finalizeAllInputs(): this {
    checkForInput(this.data.inputs, 0); // making sure we have at least one
    range(this.data.inputs.length).forEach(idx => this.finalizeInput(idx));
    return this;
  }

  finalizeInput(inputIndex: number): this {
    const input = checkForInput(this.data.inputs, inputIndex);
    const { script, isP2SH, isP2WSH, isSegwit } = getScriptFromInput(
      inputIndex,
      input,
      this.__CACHE,
    );
    if (!script) throw new Error(`No script found for input #${inputIndex}`);

    const scriptType = classifyScript(script);
    if (!canFinalize(input, script, scriptType))
      throw new Error(`Can not finalize input #${inputIndex}`);

    checkPartialSigSighashes(input);

    const { finalScriptSig, finalScriptWitness } = getFinalScripts(
      script,
      scriptType,
      input.partialSig!,
      isSegwit,
      isP2SH,
      isP2WSH,
    );

    if (finalScriptSig) this.data.updateInput(inputIndex, { finalScriptSig });
    if (finalScriptWitness)
      this.data.updateInput(inputIndex, { finalScriptWitness });
    if (!finalScriptSig && !finalScriptWitness)
      throw new Error(`Unknown error finalizing input #${inputIndex}`);

    this.data.clearFinalizedInput(inputIndex);
    return this;
  }

  validateSignaturesOfAllInputs(): boolean {
    checkForInput(this.data.inputs, 0); // making sure we have at least one
    const results = range(this.data.inputs.length).map(idx =>
      this.validateSignaturesOfInput(idx),
    );
    return results.reduce((final, res) => res === true && final, true);
  }

  validateSignaturesOfInput(inputIndex: number, pubkey?: Buffer): boolean {
    const input = this.data.inputs[inputIndex];
    const partialSig = (input || {}).partialSig;
    if (!input || !partialSig || partialSig.length < 1)
      throw new Error('No signatures to validate');
    const mySigs = pubkey
      ? partialSig.filter(sig => sig.pubkey.equals(pubkey))
      : partialSig;
    if (mySigs.length < 1) throw new Error('No signatures for this pubkey');
    const results: boolean[] = [];
    let hashCache: Buffer;
    let scriptCache: Buffer;
    let sighashCache: number;
    for (const pSig of mySigs) {
      const sig = bscript.signature.decode(pSig.signature);
      const { hash, script } =
        sighashCache! !== sig.hashType
          ? getHashForSig(
              inputIndex,
              Object.assign({}, input, { sighashType: sig.hashType }),
              this.__CACHE,
            )
          : { hash: hashCache!, script: scriptCache! };
      sighashCache = sig.hashType;
      hashCache = hash;
      scriptCache = script;
      checkScriptForPubkey(pSig.pubkey, script, 'verify');
      const keypair = ecPairFromPublicKey(pSig.pubkey);
      results.push(keypair.verify(hash, sig.signature));
    }
    return results.every(res => res === true);
  }

  signAllInputsHD(
    hdKeyPair: HDSigner,
    sighashTypes: number[] = [Transaction.SIGHASH_ALL],
  ): this {
    if (!hdKeyPair || !hdKeyPair.publicKey || !hdKeyPair.fingerprint) {
      throw new Error('Need HDSigner to sign input');
    }

    const results: boolean[] = [];
    for (const i of range(this.data.inputs.length)) {
      try {
        this.signInputHD(i, hdKeyPair, sighashTypes);
        results.push(true);
      } catch (err) {
        results.push(false);
      }
    }
    if (results.every(v => v === false)) {
      throw new Error('No inputs were signed');
    }
    return this;
  }

  signAllInputsHDAsync(
    hdKeyPair: HDSigner | HDSignerAsync,
    sighashTypes: number[] = [Transaction.SIGHASH_ALL],
  ): Promise<void> {
    return new Promise(
      (resolve, reject): any => {
        if (!hdKeyPair || !hdKeyPair.publicKey || !hdKeyPair.fingerprint) {
          return reject(new Error('Need HDSigner to sign input'));
        }

        const results: boolean[] = [];
        const promises: Array<Promise<void>> = [];
        for (const i of range(this.data.inputs.length)) {
          promises.push(
            this.signInputHDAsync(i, hdKeyPair, sighashTypes).then(
              () => {
                results.push(true);
              },
              () => {
                results.push(false);
              },
            ),
          );
        }
        return Promise.all(promises).then(() => {
          if (results.every(v => v === false)) {
            return reject(new Error('No inputs were signed'));
          }
          resolve();
        });
      },
    );
  }

  signInputHD(
    inputIndex: number,
    hdKeyPair: HDSigner,
    sighashTypes: number[] = [Transaction.SIGHASH_ALL],
  ): this {
    if (!hdKeyPair || !hdKeyPair.publicKey || !hdKeyPair.fingerprint) {
      throw new Error('Need HDSigner to sign input');
    }
    const signers = getSignersFromHD(
      inputIndex,
      this.data.inputs,
      hdKeyPair,
    ) as Signer[];
    signers.forEach(signer => this.signInput(inputIndex, signer, sighashTypes));
    return this;
  }

  signInputHDAsync(
    inputIndex: number,
    hdKeyPair: HDSigner | HDSignerAsync,
    sighashTypes: number[] = [Transaction.SIGHASH_ALL],
  ): Promise<void> {
    return new Promise(
      (resolve, reject): any => {
        if (!hdKeyPair || !hdKeyPair.publicKey || !hdKeyPair.fingerprint) {
          return reject(new Error('Need HDSigner to sign input'));
        }
        const signers = getSignersFromHD(
          inputIndex,
          this.data.inputs,
          hdKeyPair,
        );
        const promises = signers.map(signer =>
          this.signInputAsync(inputIndex, signer, sighashTypes),
        );
        return Promise.all(promises)
          .then(() => {
            resolve();
          })
          .catch(reject);
      },
    );
  }

  signAllInputs(
    keyPair: Signer,
    sighashTypes: number[] = [Transaction.SIGHASH_ALL],
  ): this {
    if (!keyPair || !keyPair.publicKey)
      throw new Error('Need Signer to sign input');

    // TODO: Add a pubkey/pubkeyhash cache to each input
    // as input information is added, then eventually
    // optimize this method.
    const results: boolean[] = [];
    for (const i of range(this.data.inputs.length)) {
      try {
        this.signInput(i, keyPair, sighashTypes);
        results.push(true);
      } catch (err) {
        results.push(false);
      }
    }
    if (results.every(v => v === false)) {
      throw new Error('No inputs were signed');
    }
    return this;
  }

  signAllInputsAsync(
    keyPair: Signer | SignerAsync,
    sighashTypes: number[] = [Transaction.SIGHASH_ALL],
  ): Promise<void> {
    return new Promise(
      (resolve, reject): any => {
        if (!keyPair || !keyPair.publicKey)
          return reject(new Error('Need Signer to sign input'));

        // TODO: Add a pubkey/pubkeyhash cache to each input
        // as input information is added, then eventually
        // optimize this method.
        const results: boolean[] = [];
        const promises: Array<Promise<void>> = [];
        for (const [i] of this.data.inputs.entries()) {
          promises.push(
            this.signInputAsync(i, keyPair, sighashTypes).then(
              () => {
                results.push(true);
              },
              () => {
                results.push(false);
              },
            ),
          );
        }
        return Promise.all(promises).then(() => {
          if (results.every(v => v === false)) {
            return reject(new Error('No inputs were signed'));
          }
          resolve();
        });
      },
    );
  }

  signInput(
    inputIndex: number,
    keyPair: Signer,
    sighashTypes: number[] = [Transaction.SIGHASH_ALL],
  ): this {
    if (!keyPair || !keyPair.publicKey)
      throw new Error('Need Signer to sign input');
    const { hash, sighashType } = getHashAndSighashType(
      this.data.inputs,
      inputIndex,
      keyPair.publicKey,
      this.__CACHE,
      sighashTypes,
    );

    const partialSig = [
      {
        pubkey: keyPair.publicKey,
        signature: bscript.signature.encode(keyPair.sign(hash), sighashType),
      },
    ];

    this.data.updateInput(inputIndex, { partialSig });
    return this;
  }

  signInputAsync(
    inputIndex: number,
    keyPair: Signer | SignerAsync,
    sighashTypes: number[] = [Transaction.SIGHASH_ALL],
  ): Promise<void> {
    return new Promise(
      (resolve, reject): void => {
        if (!keyPair || !keyPair.publicKey)
          return reject(new Error('Need Signer to sign input'));
        const { hash, sighashType } = getHashAndSighashType(
          this.data.inputs,
          inputIndex,
          keyPair.publicKey,
          this.__CACHE,
          sighashTypes,
        );

        Promise.resolve(keyPair.sign(hash)).then(signature => {
          const partialSig = [
            {
              pubkey: keyPair.publicKey,
              signature: bscript.signature.encode(signature, sighashType),
            },
          ];

          this.data.updateInput(inputIndex, { partialSig });
          resolve();
        });
      },
    );
  }

  toBuffer(): Buffer {
    return this.data.toBuffer();
  }

  toHex(): string {
    return this.data.toHex();
  }

  toBase64(): string {
    return this.data.toBase64();
  }

  updateGlobal(updateData: PsbtGlobalUpdate): this {
    this.data.updateGlobal(updateData);
    return this;
  }

  updateInput(inputIndex: number, updateData: PsbtInputUpdate): this {
    if (updateData.witnessUtxo) {
      const { witnessUtxo } = updateData;
      const script = Buffer.isBuffer(witnessUtxo.script)
        ? witnessUtxo.script
        : Buffer.from(witnessUtxo.script, 'hex');
      const value = Buffer.isBuffer(witnessUtxo.value)
        ? witnessUtxo.value
        : typeof witnessUtxo.value === 'string'
        ? Buffer.from(witnessUtxo.value, 'hex')
        : confidential.satoshiToConfidentialValue(witnessUtxo.value);
      // if the asset is a string, by checking the first byte we can determine if
      // it's an asset commitment, in this case we decode the hex string as buffer,
      // or if it's an asset hash, in this case we put the unconf prefix in front of the reversed the buffer
      const asset = Buffer.isBuffer(witnessUtxo.asset)
        ? witnessUtxo.asset
        : (witnessUtxo.asset as string).startsWith('0a') ||
          (witnessUtxo.asset as string).startsWith('0b')
        ? Buffer.from(witnessUtxo.asset, 'hex')
        : Buffer.concat([
            Buffer.alloc(1, 1),
            reverseBuffer(Buffer.from(witnessUtxo.asset, 'hex')),
          ]);
      const nonce = witnessUtxo.nonce
        ? Buffer.isBuffer(witnessUtxo.nonce)
          ? witnessUtxo.nonce
          : Buffer.from(witnessUtxo.nonce, 'hex')
        : Buffer.alloc(1, 0);
      const rangeProof = witnessUtxo.rangeProof
        ? Buffer.isBuffer(witnessUtxo.rangeProof)
          ? witnessUtxo.rangeProof
          : Buffer.from(witnessUtxo.rangeProof, 'hex')
        : undefined;
      const surjectionProof = witnessUtxo.surjectionProof
        ? Buffer.isBuffer(witnessUtxo.surjectionProof)
          ? witnessUtxo.surjectionProof
          : Buffer.from(witnessUtxo.surjectionProof, 'hex')
        : undefined;

      updateData = Object.assign(updateData, {
        witnessUtxo: {
          script,
          value,
          asset,
          nonce,
          rangeProof,
          surjectionProof,
        },
      });
    }
    this.data.updateInput(inputIndex, updateData);
    if (updateData.nonWitnessUtxo) {
      addNonWitnessTxCache(
        this.__CACHE,
        this.data.inputs[inputIndex],
        inputIndex,
      );
    }
    return this;
  }

  updateOutput(outputIndex: number, updateData: PsbtOutputUpdate): this {
    this.data.updateOutput(outputIndex, updateData);
    return this;
  }

<<<<<<< HEAD
  async blindOutputs(
    blindingPrivkeys: Buffer[],
=======
  blindOutputs(
    blindingDataLike: BlindingDataLike[],
>>>>>>> 55655440
    blindingPubkeys: Buffer[],
    opts?: RngOpts,
  ): Promise<this> {
    return this.rawBlindOutputs(
      blindingDataLike,
      blindingPubkeys,
      undefined,
      opts,
    );
  }

<<<<<<< HEAD
  async blindOutputsByIndex(
    inputsBlindingPrivKeys: Map<number, Buffer>,
=======
  blindOutputsByIndex(
    inputsBlindingData: Map<number, BlindingDataLike>,
>>>>>>> 55655440
    outputsBlindingPubKeys: Map<number, Buffer>,
    opts?: RngOpts,
  ): Promise<this> {
    const blindingPrivKeysArgs = range(this.__CACHE.__TX.ins.length).map(
      (inputIndex: number) => inputsBlindingData.get(inputIndex),
    );
    const outputIndexes: number[] = [];
    const blindingPublicKey: Buffer[] = [];

    for (const [outputIndex, pubBlindingKey] of outputsBlindingPubKeys) {
      outputIndexes.push(outputIndex);
      blindingPublicKey.push(pubBlindingKey);
    }

    return this.rawBlindOutputs(
      blindingPrivKeysArgs,
      blindingPublicKey,
      outputIndexes,
      opts,
    );
  }

  addUnknownKeyValToGlobal(keyVal: KeyValue): this {
    this.data.addUnknownKeyValToGlobal(keyVal);
    return this;
  }

  addUnknownKeyValToInput(inputIndex: number, keyVal: KeyValue): this {
    this.data.addUnknownKeyValToInput(inputIndex, keyVal);
    return this;
  }

  addUnknownKeyValToOutput(outputIndex: number, keyVal: KeyValue): this {
    this.data.addUnknownKeyValToOutput(outputIndex, keyVal);
    return this;
  }

  clearFinalizedInput(inputIndex: number): this {
    this.data.clearFinalizedInput(inputIndex);
    return this;
  }

<<<<<<< HEAD
  private async rawBlindOutputs(
    blindingPrivkeys: Array<Buffer | undefined>,
=======
  private rawBlindOutputs(
    blindingDataLike: BlindingDataLike[],
>>>>>>> 55655440
    blindingPubkeys: Buffer[],
    outputIndexes?: number[],
    opts?: RngOpts,
  ): Promise<this> {
    if (
      this.data.inputs.some(
        (v: PsbtInput) => !v.nonWitnessUtxo && !v.witnessUtxo,
      )
    )
      throw new Error(
        'All inputs must contain a non witness utxo or a witness utxo',
      );

    const c = this.__CACHE;

    if (c.__TX.ins.length !== blindingDataLike.length) {
      throw new Error(
        'blindingDataLike length does not match the number of inputs (undefined for unconfidential utxo)',
      );
    }

    if (!outputIndexes) {
      outputIndexes = [];
      // fill the outputIndexes array with all the output index (except the fee output)
      c.__TX.outs.forEach((out: Output, index: number) => {
        if (out.script.length > 0) outputIndexes!.push(index);
      });
    }

    if (outputIndexes.length !== blindingPubkeys.length)
      throw new Error(
        'not enough blinding public keys to blind the requested outputs',
      );

<<<<<<< HEAD
    const outputValues = c.__TX.outs.map(v =>
      confidential.confidentialValueToSatoshi(v.value).toString(10),
    );

    const inputAbfs: Buffer[] = [];
    const inputVbfs: Buffer[] = [];
    const inputAgs: Buffer[] = [];
    const inputValues: string[] = [];

    // iterate through inputs to fetch blind data
    let inputIndex = 0;
    for (const input of this.data.inputs) {
      let prevout: WitnessUtxo;
      if (input.nonWitnessUtxo) {
        const prevTx = nonWitnessUtxoTxFromCache(c, input, inputIndex);
        const prevoutIndex = c.__TX.ins[inputIndex].index;
        prevout = prevTx.outs[prevoutIndex] as WitnessUtxo;
      } else {
        prevout = { ...input.witnessUtxo! };
      }

      const blindingPrivKey = blindingPrivkeys[inputIndex];
      const blindingData = await getBlindingDataForInput(
        prevout,
        blindingPrivKey,
      );

      inputAgs.push(blindingData.ag);
      inputValues.push(blindingData.value);
      inputAbfs.push(blindingData.abf);
      inputVbfs.push(blindingData.vbf);
      inputIndex++;
    }
=======
    const witnesses = this.data.inputs.map(
      (input: PsbtInput, index: number) => {
        if (input.nonWitnessUtxo) {
          const prevTx = nonWitnessUtxoTxFromCache(c, input, index);
          const prevoutIndex = c.__TX.ins[index].index;
          return prevTx.outs[prevoutIndex] as WitnessUtxo;
        }

        if (input.witnessUtxo) {
          return input.witnessUtxo;
        }
>>>>>>> 55655440

        throw new Error('input data needs witness utxo or nonwitness utxo');
      },
    );

<<<<<<< HEAD
    const finalVbf = await confidential.valueBlindingFactor(
      inputValues,
      confidentialOutputValues,
      inputAbfs,
      outputAbfs,
      inputVbfs,
      outputVbfs,
=======
    const inputsBlindingData = blindingDataLike.map((data, i) =>
      toBlindingData(data, witnesses[i]),
>>>>>>> 55655440
    );

<<<<<<< HEAD
    let indexInArray = 0;
    for (const outputIndex of outputIndexes) {
      const outputAsset = c.__TX.outs[outputIndex].asset.slice(1);
      const outputScript = c.__TX.outs[outputIndex].script;
      const outputValue = outputValues[outputIndex];
=======
    // get data (satoshis & asset) outputs to blind
    const outputsData = outputIndexes.map((index: number) => {
      const output = c.__TX.outs[index];
>>>>>>> 55655440

      // prevent blinding the fee output
      if (output.script.length === 0)
        throw new Error("cant't blind the fee output");

      const value = confidential
        .confidentialValueToSatoshi(output.value)
        .toString(10);
      return [value, output.asset.slice(1)] as [string, Buffer];
    });

    // compute the outputs blinders
    const outputsBlindingData = computeOutputsBlindingData(
      inputsBlindingData,
      outputsData,
    );

    // use blinders to compute proofs & commitments
    outputIndexes.forEach((outputIndex: number, indexInArray: number) => {
      const randomSeed = randomBytes(opts);
      const ephemeralPrivKey = randomBytes(opts);
      const outputNonce = ecPairFromPrivateKey(ephemeralPrivKey).publicKey;
<<<<<<< HEAD
      const assetCommitment = await confidential.assetCommitment(
        outputAsset,
        outputAbfs[indexInArray],
      );

      const valueCommitment = await confidential.valueCommitment(
        outputValue,
=======
      const outputBlindingData = outputsBlindingData[indexInArray];

      // commitments
      const assetCommitment = confidential.assetCommitment(
        outputBlindingData.asset,
        outputBlindingData.assetBlindingFactor,
      );

      const valueCommitment = confidential.valueCommitment(
        outputBlindingData.value,
>>>>>>> 55655440
        assetCommitment,
        outputBlindingData.valueBlindingFactor,
      );

<<<<<<< HEAD
      const rangeProof = await confidential.rangeProof(
        outputValue,
=======
      // proofs
      const rangeProof = confidential.rangeProof(
        outputBlindingData.value,
>>>>>>> 55655440
        blindingPubkeys[indexInArray],
        ephemeralPrivKey,
        outputBlindingData.asset,
        outputBlindingData.assetBlindingFactor,
        outputBlindingData.valueBlindingFactor,
        valueCommitment,
        c.__TX.outs[outputIndex].script,
      );

<<<<<<< HEAD
      const surjectionProof = await confidential.surjectionProof(
        outputAsset,
        outputAbfs[indexInArray],
        inputAgs,
        inputAbfs,
=======
      const surjectionProof = confidential.surjectionProof(
        outputBlindingData.asset,
        outputBlindingData.assetBlindingFactor,
        inputsBlindingData.map(({ asset }) => asset),
        inputsBlindingData.map(
          ({ assetBlindingFactor }) => assetBlindingFactor,
        ),
>>>>>>> 55655440
        randomSeed,
      );

      // set commitments & proofs & nonce
      c.__TX.outs[outputIndex].asset = assetCommitment;
      c.__TX.outs[outputIndex].value = valueCommitment;
      c.__TX.setOutputNonce(outputIndex, outputNonce);
      c.__TX.setOutputRangeProof(outputIndex, rangeProof);
      c.__TX.setOutputSurjectionProof(outputIndex, surjectionProof);
      indexInArray++;
    }

    c.__FEE = undefined;
    c.__FEE_RATE = undefined;
    c.__EXTRACTED_TX = undefined;

    return this;
  }
}

interface PsbtCache {
  __NON_WITNESS_UTXO_TX_CACHE: Transaction[];
  __NON_WITNESS_UTXO_BUF_CACHE: Buffer[];
  __TX_IN_CACHE: { [index: string]: number };
  __TX: Transaction;
  __FEE_RATE?: number;
  __FEE?: number;
  __EXTRACTED_TX?: Transaction;
}

interface PsbtOptsOptional {
  network?: Network;
  maximumFeeRate?: number;
}

interface PsbtOpts {
  network: Network;
  maximumFeeRate: number;
}

interface PsbtInputExtended extends PsbtInput, TransactionInput {}

type PsbtOutputExtended = PsbtOutputExtendedScript | PsbtOutputExtendedAddress;

interface PsbtOutputExtendedScript extends PsbtOutput {
  script: string | Buffer;
  asset: string | Buffer;
  value: number | Buffer;
  nonce?: string | Buffer;
}

interface PsbtOutputExtendedAddress extends PsbtOutput {
  address: string;
  asset: string | Buffer;
  value: number | Buffer;
  nonce?: string | Buffer;
}

interface HDSignerBase {
  /**
   * DER format compressed publicKey buffer
   */
  publicKey: Buffer;
  /**
   * The first 4 bytes of the sha256-ripemd160 of the publicKey
   */
  fingerprint: Buffer;
}

interface HDSigner extends HDSignerBase {
  /**
   * The path string must match /^m(\/\d+'?)+$/
   * ex. m/44'/0'/0'/1/23 levels with ' must be hard derivations
   */
  derivePath(path: string): HDSigner;
  /**
   * Input hash (the "message digest") for the signature algorithm
   * Return a 64 byte signature (32 byte r and 32 byte s in that order)
   */
  sign(hash: Buffer): Buffer;
}

/**
 * Same as above but with async sign method
 */
interface HDSignerAsync extends HDSignerBase {
  derivePath(path: string): HDSignerAsync;
  sign(hash: Buffer): Promise<Buffer>;
}

/**
 * This function is needed to pass to the bip174 base class's fromBuffer.
 * It takes the "transaction buffer" portion of the psbt buffer and returns a
 * Transaction (From the bip174 library) interface.
 */
const transactionFromBuffer: TransactionFromBuffer = (
  buffer: Buffer,
): ITransaction => new PsbtTransaction(buffer);

/**
 * This class implements the Transaction interface from bip174 library.
 * It contains a liquidjs-lib Transaction object.
 */
class PsbtTransaction implements ITransaction {
  tx: Transaction;
  constructor(buffer: Buffer = Buffer.from([2, 0, 0, 0, 0, 0, 0, 0, 0, 0, 0])) {
    this.tx = Transaction.fromBuffer(buffer);
    checkTxEmpty(this.tx);
    Object.defineProperty(this, 'tx', {
      enumerable: false,
      writable: true,
    });
  }

  getInputOutputCounts(): {
    inputCount: number;
    outputCount: number;
  } {
    return {
      inputCount: this.tx.ins.length,
      outputCount: this.tx.outs.length,
    };
  }

  addInput(input: any): void {
    if (
      (input as any).hash === undefined ||
      (input as any).index === undefined ||
      (!Buffer.isBuffer((input as any).hash) &&
        typeof (input as any).hash !== 'string') ||
      typeof (input as any).index !== 'number'
    ) {
      throw new Error('Error adding input.');
    }
    const hash =
      typeof input.hash === 'string'
        ? reverseBuffer(Buffer.from(input.hash, 'hex'))
        : input.hash;
    this.tx.addInput(hash, input.index, input.sequence);
  }

  addOutput(output: any): void {
    if (
      (output as any).script === undefined ||
      (!Buffer.isBuffer((output as any).script) &&
        typeof output.script !== 'string') ||
      (output as any).value === undefined ||
      (!Buffer.isBuffer((output as any).value) &&
        typeof (output as any).value !== 'number') ||
      (output as any).asset === undefined ||
      (!Buffer.isBuffer((output as any).asset) &&
        typeof output.asset !== 'string')
    ) {
      throw new Error('Error adding output.');
    }
    const nonce = Buffer.alloc(1, 0);
    const script = Buffer.isBuffer(output.script)
      ? output.script
      : Buffer.from(output.script, 'hex');
    const value = Buffer.isBuffer(output.value)
      ? output.value
      : confidential.satoshiToConfidentialValue(output.value);
    const asset = Buffer.isBuffer(output.asset)
      ? output.asset
      : Buffer.concat([
          Buffer.alloc(1, 1),
          reverseBuffer(Buffer.from(output.asset, 'hex')),
        ]);
    this.tx.addOutput(script, value, asset, nonce);
  }

  toBuffer(): Buffer {
    return this.tx.toBuffer();
  }
}

function canFinalize(
  input: PsbtInput,
  script: Buffer,
  scriptType: string,
): boolean {
  switch (scriptType) {
    case 'pubkey':
    case 'pubkeyhash':
    case 'witnesspubkeyhash':
      return hasSigs(1, input.partialSig);
    case 'multisig':
      const p2ms = payments.p2ms({ output: script });
      return hasSigs(p2ms.m!, input.partialSig, p2ms.pubkeys);
    default:
      return false;
  }
}

function hasSigs(
  neededSigs: number,
  partialSig?: any[],
  pubkeys?: Buffer[],
): boolean {
  if (!partialSig) return false;
  let sigs: any;
  if (pubkeys) {
    sigs = pubkeys
      .map(pkey => {
        const pubkey = ecPairFromPublicKey(pkey, { compressed: true })
          .publicKey;
        return partialSig.find(pSig => pSig.pubkey.equals(pubkey));
      })
      .filter(v => !!v);
  } else {
    sigs = partialSig;
  }
  if (sigs.length > neededSigs) throw new Error('Too many signatures');
  return sigs.length === neededSigs;
}

function isFinalized(input: PsbtInput): boolean {
  return !!input.finalScriptSig || !!input.finalScriptWitness;
}

function isPaymentFactory(payment: any): (script: Buffer) => boolean {
  return (script: Buffer): boolean => {
    try {
      payment({ output: script });
      return true;
    } catch (err) {
      return false;
    }
  };
}
const isP2MS = isPaymentFactory(payments.p2ms);
const isP2PK = isPaymentFactory(payments.p2pk);
const isP2PKH = isPaymentFactory(payments.p2pkh);
const isP2WPKH = isPaymentFactory(payments.p2wpkh);
const isP2WSHScript = isPaymentFactory(payments.p2wsh);

function check32Bit(num: number): void {
  if (
    typeof num !== 'number' ||
    num !== Math.floor(num) ||
    num > 0xffffffff ||
    num < 0
  ) {
    throw new Error('Invalid 32 bit integer');
  }
}

function checkFees(psbt: Psbt, cache: PsbtCache, opts: PsbtOpts): void {
  const feeRate = cache.__FEE_RATE || psbt.getFeeRate();
  const vsize = cache.__EXTRACTED_TX!.virtualSize();
  const satoshis = feeRate * vsize;
  if (feeRate >= opts.maximumFeeRate) {
    throw new Error(
      `Warning: You are paying around ${(satoshis / 1e8).toFixed(8)} in ` +
        `fees, which is ${feeRate} satoshi per byte for a transaction ` +
        `with a VSize of ${vsize} bytes (segwit counted as 0.25 byte per ` +
        `byte). Use setMaximumFeeRate method to raise your threshold, or ` +
        `pass true to the first arg of extractTransaction.`,
    );
  }
}

function checkInputsForPartialSig(inputs: PsbtInput[], action: string): void {
  inputs.forEach(input => {
    let throws = false;
    let pSigs: PartialSig[] = [];
    if ((input.partialSig || []).length === 0) {
      if (!input.finalScriptSig && !input.finalScriptWitness) return;
      pSigs = getPsigsFromInputFinalScripts(input);
    } else {
      pSigs = input.partialSig!;
    }
    pSigs.forEach(pSig => {
      const { hashType } = bscript.signature.decode(pSig.signature);
      const whitelist: string[] = [];
      const isAnyoneCanPay = hashType & Transaction.SIGHASH_ANYONECANPAY;
      if (isAnyoneCanPay) whitelist.push('addInput');
      const hashMod = hashType & 0x1f;
      switch (hashMod) {
        case Transaction.SIGHASH_ALL:
          break;
        case Transaction.SIGHASH_SINGLE:
        case Transaction.SIGHASH_NONE:
          whitelist.push('addOutput');
          whitelist.push('setInputSequence');
          break;
      }
      if (whitelist.indexOf(action) === -1) {
        throws = true;
      }
    });
    if (throws) {
      throw new Error('Can not modify transaction, signatures exist.');
    }
  });
}

function checkPartialSigSighashes(input: PsbtInput): void {
  if (!input.sighashType || !input.partialSig) return;
  const { partialSig, sighashType } = input;
  partialSig.forEach(pSig => {
    const { hashType } = bscript.signature.decode(pSig.signature);
    if (sighashType !== hashType) {
      throw new Error('Signature sighash does not match input sighash type');
    }
  });
}

function checkScriptForPubkey(
  pubkey: Buffer,
  script: Buffer,
  action: string,
): void {
  const pubkeyHash = hash160(pubkey);

  const decompiled = bscript.decompile(script);
  if (decompiled === null) throw new Error('Unknown script error');

  const hasKey = decompiled.some(element => {
    if (typeof element === 'number') return false;
    return element.equals(pubkey) || element.equals(pubkeyHash);
  });

  if (!hasKey) {
    throw new Error(
      `Can not ${action} for this input with the key ${pubkey.toString('hex')}`,
    );
  }
}

function checkTxEmpty(tx: Transaction): void {
  const isEmpty = tx.ins.every(
    input => input.script && input.script.length === 0,
  );
  if (!isEmpty) {
    throw new Error('Format Error: Transaction ScriptSigs are not empty');
  }
  // if (tx.flag === 1 && tx.witnessIn.length > 0) {
  //   throw new Error('Format Error: Transaction WitnessScriptSigs are not empty');
  // }
}

function checkTxForDupeIns(tx: Transaction, cache: PsbtCache): void {
  tx.ins.forEach(input => {
    checkTxInputCache(cache, input);
  });
}

function checkTxInputCache(
  cache: PsbtCache,
  input: { hash: Buffer; index: number },
): void {
  const key =
    reverseBuffer(Buffer.from(input.hash)).toString('hex') + ':' + input.index;
  if (cache.__TX_IN_CACHE[key]) throw new Error('Duplicate input detected.');
  cache.__TX_IN_CACHE[key] = 1;
}

function scriptCheckerFactory(
  payment: any,
  paymentScriptName: string,
): (idx: number, spk: Buffer, rs: Buffer) => void {
  return (
    inputIndex: number,
    scriptPubKey: Buffer,
    redeemScript: Buffer,
  ): void => {
    const redeemScriptOutput = payment({
      redeem: { output: redeemScript },
    }).output as Buffer;

    if (!scriptPubKey.equals(redeemScriptOutput)) {
      throw new Error(
        `${paymentScriptName} for input #${inputIndex} doesn't match the scriptPubKey in the prevout`,
      );
    }
  };
}
const checkRedeemScript = scriptCheckerFactory(payments.p2sh, 'Redeem script');
const checkWitnessScript = scriptCheckerFactory(
  payments.p2wsh,
  'Witness script',
);

type TxCacheNumberKey = '__FEE_RATE' | '__FEE';
function getTxCacheValue(
  key: TxCacheNumberKey,
  name: string,
  inputs: PsbtInput[],
  c: PsbtCache,
): number | undefined {
  if (!inputs.every(isFinalized))
    throw new Error(`PSBT must be finalized to calculate ${name}`);
  if (key === '__FEE_RATE' && c.__FEE_RATE) return c.__FEE_RATE;
  if (key === '__FEE' && c.__FEE) return c.__FEE;
  let tx: Transaction;
  let mustFinalize = true;
  if (c.__EXTRACTED_TX) {
    tx = c.__EXTRACTED_TX;
    mustFinalize = false;
  } else {
    tx = c.__TX.clone();
  }
  inputFinalizeGetAmts(inputs, tx, c, mustFinalize);
  if (key === '__FEE_RATE') return c.__FEE_RATE!;
  else if (key === '__FEE') return c.__FEE!;
}

function getFinalScripts(
  script: Buffer,
  scriptType: string,
  partialSig: PartialSig[],
  isSegwit: boolean,
  isP2SH: boolean,
  isP2WSH: boolean,
): {
  finalScriptSig: Buffer | undefined;
  finalScriptWitness: Buffer | undefined;
} {
  let finalScriptSig: Buffer | undefined;
  let finalScriptWitness: Buffer | undefined;

  // Wow, the payments API is very handy
  const payment: payments.Payment = getPayment(script, scriptType, partialSig);
  const p2wsh = !isP2WSH ? null : payments.p2wsh({ redeem: payment });
  const p2sh = !isP2SH ? null : payments.p2sh({ redeem: p2wsh || payment });

  if (isSegwit) {
    if (p2wsh) {
      finalScriptWitness = witnessStackToScriptWitness(p2wsh.witness!);
    } else {
      finalScriptWitness = witnessStackToScriptWitness(payment.witness!);
    }
    if (p2sh) {
      finalScriptSig = p2sh.input;
    }
  } else {
    if (p2sh) {
      finalScriptSig = p2sh.input;
    } else {
      finalScriptSig = payment.input;
    }
  }
  return {
    finalScriptSig,
    finalScriptWitness,
  };
}

function getHashAndSighashType(
  inputs: PsbtInput[],
  inputIndex: number,
  pubkey: Buffer,
  cache: PsbtCache,
  sighashTypes: number[],
): {
  hash: Buffer;
  sighashType: number;
} {
  const input = checkForInput(inputs, inputIndex);
  const { hash, sighashType, script } = getHashForSig(
    inputIndex,
    input,
    cache,
    sighashTypes,
  );
  checkScriptForPubkey(pubkey, script, 'sign');
  return {
    hash,
    sighashType,
  };
}

function getHashForSig(
  inputIndex: number,
  input: PsbtInput,
  cache: PsbtCache,
  sighashTypes?: number[],
): {
  script: Buffer;
  hash: Buffer;
  sighashType: number;
} {
  const unsignedTx = cache.__TX;
  const sighashType = input.sighashType || Transaction.SIGHASH_ALL;
  if (sighashTypes && sighashTypes.indexOf(sighashType) < 0) {
    const str = sighashTypeToString(sighashType);
    throw new Error(
      `Sighash type is not allowed. Retry the sign method passing the ` +
        `sighashTypes array of whitelisted types. Sighash type: ${str}`,
    );
  }
  let hash: Buffer;
  let script: Buffer;

  if (input.nonWitnessUtxo) {
    const nonWitnessUtxoTx = nonWitnessUtxoTxFromCache(
      cache,
      input,
      inputIndex,
    );

    const prevoutHash = unsignedTx.ins[inputIndex].hash;
    const utxoHash = nonWitnessUtxoTx.getHash();

    // If a non-witness UTXO is provided, its hash must match the hash specified in the prevout
    if (!prevoutHash.equals(utxoHash)) {
      throw new Error(
        `Non-witness UTXO hash for input #${inputIndex} doesn't match the hash specified in the prevout`,
      );
    }

    const prevoutIndex = unsignedTx.ins[inputIndex].index;
    const prevout = nonWitnessUtxoTx.outs[prevoutIndex] as Output;

    if (input.redeemScript) {
      // If a redeemScript is provided, the scriptPubKey must be for that redeemScript
      checkRedeemScript(inputIndex, prevout.script, input.redeemScript);
      script = input.redeemScript;
    } else {
      script = prevout.script;
    }

    if (isP2WSHScript(script)) {
      if (!input.witnessScript)
        throw new Error('Segwit input needs witnessScript if not P2WPKH');
      checkWitnessScript(inputIndex, script, input.witnessScript);
      hash = unsignedTx.hashForWitnessV0(
        inputIndex,
        input.witnessScript,
        prevout.value,
        sighashType,
      );
      script = input.witnessScript;
    } else if (isP2WPKH(script)) {
      // P2WPKH uses the P2PKH template for prevoutScript when signing
      const signingScript = payments.p2pkh({ hash: script.slice(2) }).output!;
      hash = unsignedTx.hashForWitnessV0(
        inputIndex,
        signingScript,
        prevout.value,
        sighashType,
      );
    } else {
      hash = unsignedTx.hashForSignature(inputIndex, script, sighashType);
    }
  } else if (input.witnessUtxo) {
    let _script: Buffer; // so we don't shadow the `let script` above
    if (input.redeemScript) {
      // If a redeemScript is provided, the scriptPubKey must be for that redeemScript
      checkRedeemScript(
        inputIndex,
        input.witnessUtxo.script,
        input.redeemScript,
      );
      _script = input.redeemScript;
    } else {
      _script = input.witnessUtxo.script;
    }
    if (isP2WPKH(_script)) {
      // P2WPKH uses the P2PKH template for prevoutScript when signing
      const signingScript = payments.p2pkh({ hash: _script.slice(2) }).output!;
      hash = unsignedTx.hashForWitnessV0(
        inputIndex,
        signingScript,
        input.witnessUtxo.value,
        sighashType,
      );
      script = _script;
    } else if (isP2WSHScript(_script)) {
      if (!input.witnessScript)
        throw new Error('Segwit input needs witnessScript if not P2WPKH');
      checkWitnessScript(inputIndex, _script, input.witnessScript);
      hash = unsignedTx.hashForWitnessV0(
        inputIndex,
        input.witnessScript,
        input.witnessUtxo.value,
        sighashType,
      );
      // want to make sure the script we return is the actual meaningful script
      script = input.witnessScript;
    } else {
      throw new Error(
        `Input #${inputIndex} has witnessUtxo but non-segwit script: ` +
          `${_script.toString('hex')}`,
      );
    }
  } else {
    throw new Error('Need a Utxo input item for signing');
  }
  return {
    script,
    sighashType,
    hash,
  };
}

function getPayment(
  script: Buffer,
  scriptType: string,
  partialSig: PartialSig[],
): payments.Payment {
  let payment: payments.Payment;
  switch (scriptType) {
    case 'multisig':
      const sigs = getSortedSigs(script, partialSig);
      payment = payments.p2ms({
        output: script,
        signatures: sigs,
      });
      break;
    case 'pubkey':
      payment = payments.p2pk({
        output: script,
        signature: partialSig[0].signature,
      });
      break;
    case 'pubkeyhash':
      payment = payments.p2pkh({
        output: script,
        pubkey: partialSig[0].pubkey,
        signature: partialSig[0].signature,
      });
      break;
    case 'witnesspubkeyhash':
      payment = payments.p2wpkh({
        output: script,
        pubkey: partialSig[0].pubkey,
        signature: partialSig[0].signature,
      });
      break;
  }
  return payment!;
}

function getPsigsFromInputFinalScripts(input: PsbtInput): PartialSig[] {
  const scriptItems = !input.finalScriptSig
    ? []
    : bscript.decompile(input.finalScriptSig) || [];
  const witnessItems = !input.finalScriptWitness
    ? []
    : bscript.decompile(input.finalScriptWitness) || [];
  return scriptItems
    .concat(witnessItems)
    .filter(item => {
      return Buffer.isBuffer(item) && bscript.isCanonicalScriptSignature(item);
    })
    .map(sig => ({ signature: sig })) as PartialSig[];
}

interface GetScriptReturn {
  script: Buffer | null;
  isSegwit: boolean;
  isP2SH: boolean;
  isP2WSH: boolean;
}
function getScriptFromInput(
  inputIndex: number,
  input: PsbtInput,
  cache: PsbtCache,
): GetScriptReturn {
  const unsignedTx = cache.__TX;
  const res: GetScriptReturn = {
    script: null,
    isSegwit: false,
    isP2SH: false,
    isP2WSH: false,
  };
  res.isP2SH = !!input.redeemScript;
  res.isP2WSH = !!input.witnessScript;
  if (input.witnessScript) {
    res.script = input.witnessScript;
  } else if (input.redeemScript) {
    res.script = input.redeemScript;
  } else {
    if (input.nonWitnessUtxo) {
      const nonWitnessUtxoTx = nonWitnessUtxoTxFromCache(
        cache,
        input,
        inputIndex,
      );
      const prevoutIndex = unsignedTx.ins[inputIndex].index;
      res.script = nonWitnessUtxoTx.outs[prevoutIndex].script;
    } else if (input.witnessUtxo) {
      res.script = input.witnessUtxo.script;
    }
  }
  if (input.witnessScript || isP2WPKH(res.script!)) {
    res.isSegwit = true;
  }
  return res;
}

function getSignersFromHD(
  inputIndex: number,
  inputs: PsbtInput[],
  hdKeyPair: HDSigner | HDSignerAsync,
): Array<Signer | SignerAsync> {
  const input = checkForInput(inputs, inputIndex);
  if (!input.bip32Derivation || input.bip32Derivation.length === 0) {
    throw new Error('Need bip32Derivation to sign with HD');
  }
  const myDerivations = input.bip32Derivation
    .map(bipDv => {
      if (bipDv.masterFingerprint.equals(hdKeyPair.fingerprint)) {
        return bipDv;
      } else {
        return;
      }
    })
    .filter(v => !!v);
  if (myDerivations.length === 0) {
    throw new Error(
      'Need one bip32Derivation masterFingerprint to match the HDSigner fingerprint',
    );
  }
  const signers: Array<Signer | SignerAsync> = myDerivations.map(bipDv => {
    const node = hdKeyPair.derivePath(bipDv!.path);
    if (!bipDv!.pubkey.equals(node.publicKey)) {
      throw new Error('pubkey did not match bip32Derivation');
    }
    return node;
  });
  return signers;
}

function getSortedSigs(script: Buffer, partialSig: PartialSig[]): Buffer[] {
  const p2ms = payments.p2ms({ output: script });
  // for each pubkey in order of p2ms script
  return p2ms
    .pubkeys!.map(pk => {
      // filter partialSig array by pubkey being equal
      return (
        partialSig.filter(ps => {
          return ps.pubkey.equals(pk);
        })[0] || {}
      ).signature;
      // Any pubkey without a match will return undefined
      // this last filter removes all the undefined items in the array.
    })
    .filter(v => !!v);
}

function scriptWitnessToWitnessStack(buffer: Buffer): Buffer[] {
  let offset = 0;

  function readSlice(n: number): Buffer {
    offset += n;
    return buffer.slice(offset - n, offset);
  }

  function readVarInt(): number {
    const vi = varuint.decode(buffer, offset);
    offset += (varuint.decode as any).bytes;
    return vi;
  }

  function readVarSlice(): Buffer {
    return readSlice(readVarInt());
  }

  function readVector(): Buffer[] {
    const count = readVarInt();
    const vector: Buffer[] = [];
    for (let i = 0; i < count; i++) vector.push(readVarSlice());
    return vector;
  }

  return readVector();
}

function sighashTypeToString(sighashType: number): string {
  let text =
    sighashType & Transaction.SIGHASH_ANYONECANPAY
      ? 'SIGHASH_ANYONECANPAY | '
      : '';
  const sigMod = sighashType & 0x1f;
  switch (sigMod) {
    case Transaction.SIGHASH_ALL:
      text += 'SIGHASH_ALL';
      break;
    case Transaction.SIGHASH_SINGLE:
      text += 'SIGHASH_SINGLE';
      break;
    case Transaction.SIGHASH_NONE:
      text += 'SIGHASH_NONE';
      break;
  }
  return text;
}

function witnessStackToScriptWitness(witness: Buffer[]): Buffer {
  let buffer = Buffer.allocUnsafe(0);

  function writeSlice(slice: Buffer): void {
    buffer = Buffer.concat([buffer, Buffer.from(slice)]);
  }

  function writeVarInt(i: number): void {
    const currentLen = buffer.length;
    const varintLen = varuint.encodingLength(i);

    buffer = Buffer.concat([buffer, Buffer.allocUnsafe(varintLen)]);
    varuint.encode(i, buffer, currentLen);
  }

  function writeVarSlice(slice: Buffer): void {
    writeVarInt(slice.length);
    writeSlice(slice);
  }

  function writeVector(vector: Buffer[]): void {
    writeVarInt(vector.length);
    vector.forEach(writeVarSlice);
  }

  writeVector(witness);

  return buffer;
}

function addNonWitnessTxCache(
  cache: PsbtCache,
  input: PsbtInput,
  inputIndex: number,
): void {
  cache.__NON_WITNESS_UTXO_BUF_CACHE[inputIndex] = input.nonWitnessUtxo!;

  const tx = Transaction.fromBuffer(input.nonWitnessUtxo!);
  cache.__NON_WITNESS_UTXO_TX_CACHE[inputIndex] = tx;

  const self = cache;
  const selfIndex = inputIndex;
  delete input.nonWitnessUtxo;
  Object.defineProperty(input, 'nonWitnessUtxo', {
    enumerable: true,
    get(): Buffer {
      const buf = self.__NON_WITNESS_UTXO_BUF_CACHE[selfIndex];
      const txCache = self.__NON_WITNESS_UTXO_TX_CACHE[selfIndex];
      if (buf !== undefined) {
        return buf;
      } else {
        const newBuf = txCache.toBuffer();
        self.__NON_WITNESS_UTXO_BUF_CACHE[selfIndex] = newBuf;
        return newBuf;
      }
    },
    set(data: Buffer): void {
      self.__NON_WITNESS_UTXO_BUF_CACHE[selfIndex] = data;
    },
  });
}

function inputFinalizeGetAmts(
  inputs: PsbtInput[],
  tx: Transaction,
  cache: PsbtCache,
  mustFinalize: boolean,
): void {
  inputs.forEach((input, idx) => {
    if (mustFinalize && input.finalScriptSig)
      tx.ins[idx].script = input.finalScriptSig;
    if (mustFinalize && input.finalScriptWitness) {
      tx.ins[idx].witness = scriptWitnessToWitnessStack(
        input.finalScriptWitness,
      );
    }
  });
  if (tx.ins.some(x => x.witness.length !== 0)) {
    tx.flag = 1;
  }
  const bytes = tx.virtualSize();
  const fee = 2 * bytes;
  cache.__FEE = fee;
  cache.__EXTRACTED_TX = tx;
  cache.__FEE_RATE = Math.floor(fee / bytes);
}

function nonWitnessUtxoTxFromCache(
  cache: PsbtCache,
  input: PsbtInput,
  inputIndex: number,
): Transaction {
  const c = cache.__NON_WITNESS_UTXO_TX_CACHE;
  if (!c[inputIndex]) {
    addNonWitnessTxCache(cache, input, inputIndex);
  }
  return c[inputIndex];
}

function classifyScript(script: Buffer): string {
  if (isP2WPKH(script)) return 'witnesspubkeyhash';
  if (isP2PKH(script)) return 'pubkeyhash';
  if (isP2MS(script)) return 'multisig';
  if (isP2PK(script)) return 'pubkey';
  return 'nonstandard';
}

function range(n: number): number[] {
  return [...Array(n).keys()];
}

interface RngOpts {
  rng?(arg0: number): Buffer;
}

function randomBytes(options?: RngOpts): Buffer {
  if (options === undefined) options = {};
  const rng = options.rng || _randomBytes;
  return rng(32);
}

// Buffer = privateBlindingKey for conf inputs
// BlindingData = blinders for already unblinded conf inputs
// undefined = unconfidential inputs
export type BlindingDataLike =
  | Buffer
  | confidential.UnblindOutputResult
  | undefined;

/**
 * Compute outputs blinders
 * @param inputsBlindingData the transaction inputs blinding data
 * @param outputsData data = [satoshis, asset] of output to blind ([string Buffer])
 * @returns an array of BlindingData[] corresponding of blinders to blind outputs specified in outputsData
 */
export function computeOutputsBlindingData(
  inputsBlindingData: confidential.UnblindOutputResult[],
  outputsData: Array<[string, Buffer]>,
): confidential.UnblindOutputResult[] {
  const outputsBlindingData: confidential.UnblindOutputResult[] = [];
  outputsData.slice(0, outputsData.length - 1).forEach(([satoshis, asset]) => {
    const blindingData: confidential.UnblindOutputResult = {
      value: satoshis,
      asset,
      valueBlindingFactor: randomBytes(),
      assetBlindingFactor: randomBytes(),
    };
    outputsBlindingData.push(blindingData);
  });

  const [lastOutputValue, lastOutputAsset] = outputsData[
    outputsData.length - 1
  ];
  const finalBlindingData: confidential.UnblindOutputResult = {
    value: lastOutputValue,
    asset: lastOutputAsset,
    assetBlindingFactor: randomBytes(),
    valueBlindingFactor: Buffer.from([]), // invalid at this step
  };

  // values
  const inputsValues = inputsBlindingData.map(({ value }) => value);
  const outputsValues = outputsData
    .map(([amount]) => amount)
    .concat(lastOutputValue);
  // asset blinders
  const inputsAssetBlinders = inputsBlindingData.map(
    ({ assetBlindingFactor }) => assetBlindingFactor,
  );
  const outputsAssetBlinders = outputsBlindingData
    .map(({ assetBlindingFactor }) => assetBlindingFactor)
    .concat(finalBlindingData.assetBlindingFactor);
  // value blinders
  const inputsAmountBlinders = inputsBlindingData.map(
    ({ valueBlindingFactor }) => valueBlindingFactor,
  );
  const outputsAmountBlinders = outputsBlindingData.map(
    ({ valueBlindingFactor }) => valueBlindingFactor,
  );

  // compute output final amount blinder
  const finalAmountBlinder = confidential.valueBlindingFactor(
    inputsValues,
    outputsValues,
    inputsAssetBlinders,
    outputsAssetBlinders,
    inputsAmountBlinders,
    outputsAmountBlinders,
  );

  finalBlindingData.valueBlindingFactor = finalAmountBlinder;
  outputsBlindingData.push(finalBlindingData);

  return outputsBlindingData;
}

<<<<<<< HEAD
export async function getBlindingDataForInput(
  prevout: WitnessUtxo,
  blindPrivKey?: Buffer,
): Promise<BlindingData> {
  // check if confidential
  if (blindPrivKey) {
    return unblindWitnessUtxo(prevout, blindPrivKey);
=======
/**
 * toBlindingData convert a BlindingDataLike to UnblindOutputResult
 * @param blindDataLike blinding data "like" associated to a specific input I
 * @param witnessUtxo the prevout of the input I
 */
export function toBlindingData(
  blindDataLike: BlindingDataLike,
  witnessUtxo?: WitnessUtxo,
): confidential.UnblindOutputResult {
  if (!blindDataLike) {
    if (!witnessUtxo) throw new Error('need witnessUtxo');
    return getUnconfidentialWitnessUtxoBlindingData(witnessUtxo);
>>>>>>> 55655440
  }

  if (Buffer.isBuffer(blindDataLike)) {
    if (!witnessUtxo) throw new Error('need witnessUtxo');
    return confidential.unblindOutputWithKey(witnessUtxo, blindDataLike);
  }

  return blindDataLike;
}

<<<<<<< HEAD
async function unblindWitnessUtxo(
  prevout: WitnessUtxo,
  blindingPrivKey: Buffer,
): Promise<BlindingData> {
  const unblindProof = await confidential.unblindOutput(
    prevout.nonce,
    blindingPrivKey,
    prevout.rangeProof!,
    prevout.value,
    prevout.asset,
    prevout.script,
  );

  return {
    value: unblindProof.value,
    ag: unblindProof.asset,
    abf: unblindProof.assetBlindingFactor,
    vbf: unblindProof.valueBlindingFactor,
=======
function getUnconfidentialWitnessUtxoBlindingData(
  prevout: WitnessUtxo,
): confidential.UnblindOutputResult {
  const unblindedInputBlindingData: confidential.UnblindOutputResult = {
    value: confidential.confidentialValueToSatoshi(prevout.value).toString(10),
    valueBlindingFactor: ZERO,
    asset: prevout.asset.slice(1),
    assetBlindingFactor: ZERO,
>>>>>>> 55655440
  };

  return unblindedInputBlindingData;
}<|MERGE_RESOLUTION|>--- conflicted
+++ resolved
@@ -1,6 +1,10 @@
-import { Psbt as PsbtBase } from 'bip174';
+import * as bscript from './script';
+import * as confidential from './confidential';
+import * as payments from './payments';
 import * as varuint from 'bip174/src/lib/converter/varint';
+
 import {
+  Transaction as ITransaction,
   KeyValue,
   PartialSig,
   PsbtGlobalUpdate,
@@ -8,26 +12,25 @@
   PsbtInputUpdate,
   PsbtOutput,
   PsbtOutputUpdate,
-  Transaction as ITransaction,
   TransactionFromBuffer,
   TransactionInput,
   WitnessUtxo,
 } from 'bip174/src/lib/interfaces';
-import { checkForInput } from 'bip174/src/lib/utils';
-import { toOutputScript } from './address';
-import { reverseBuffer } from './bufferutils';
-import * as confidential from './confidential';
-import { hash160 } from './crypto';
+import { Network, liquid as btcNetwork } from './networks';
+import { Output, Transaction, ZERO } from './transaction';
 import {
+  Signer,
+  SignerAsync,
   fromPrivateKey as ecPairFromPrivateKey,
   fromPublicKey as ecPairFromPublicKey,
-  Signer,
-  SignerAsync,
 } from './ecpair';
-import { liquid as btcNetwork, Network } from './networks';
-import * as payments from './payments';
-import * as bscript from './script';
-import { Output, Transaction, ZERO } from './transaction';
+
+import { Psbt as PsbtBase } from 'bip174';
+import { checkForInput } from 'bip174/src/lib/utils';
+import { hash160 } from './crypto';
+import { reverseBuffer } from './bufferutils';
+import { toOutputScript } from './address';
+
 const _randomBytes = require('randombytes');
 
 /**
@@ -194,7 +197,7 @@
     ) {
       throw new Error(
         `Invalid arguments for Psbt.addInput. ` +
-          `Requires single object with at least [hash] and [index]`,
+        `Requires single object with at least [hash] and [index]`,
       );
     }
     checkInputsForPartialSig(this.data.inputs, 'addInput');
@@ -229,7 +232,7 @@
     ) {
       throw new Error(
         `Invalid arguments for Psbt.addOutput. ` +
-          `Requires single object with at least [script or address] and [value]`,
+        `Requires single object with at least [script or address] and [value]`,
       );
     }
     checkInputsForPartialSig(this.data.inputs, 'addOutput');
@@ -338,10 +341,10 @@
       const { hash, script } =
         sighashCache! !== sig.hashType
           ? getHashForSig(
-              inputIndex,
-              Object.assign({}, input, { sighashType: sig.hashType }),
-              this.__CACHE,
-            )
+            inputIndex,
+            Object.assign({}, input, { sighashType: sig.hashType }),
+            this.__CACHE,
+          )
           : { hash: hashCache!, script: scriptCache! };
       sighashCache = sig.hashType;
       hashCache = hash;
@@ -599,8 +602,8 @@
       const value = Buffer.isBuffer(witnessUtxo.value)
         ? witnessUtxo.value
         : typeof witnessUtxo.value === 'string'
-        ? Buffer.from(witnessUtxo.value, 'hex')
-        : confidential.satoshiToConfidentialValue(witnessUtxo.value);
+          ? Buffer.from(witnessUtxo.value, 'hex')
+          : confidential.satoshiToConfidentialValue(witnessUtxo.value);
       // if the asset is a string, by checking the first byte we can determine if
       // it's an asset commitment, in this case we decode the hex string as buffer,
       // or if it's an asset hash, in this case we put the unconf prefix in front of the reversed the buffer
@@ -608,8 +611,8 @@
         ? witnessUtxo.asset
         : (witnessUtxo.asset as string).startsWith('0a') ||
           (witnessUtxo.asset as string).startsWith('0b')
-        ? Buffer.from(witnessUtxo.asset, 'hex')
-        : Buffer.concat([
+          ? Buffer.from(witnessUtxo.asset, 'hex')
+          : Buffer.concat([
             Buffer.alloc(1, 1),
             reverseBuffer(Buffer.from(witnessUtxo.asset, 'hex')),
           ]);
@@ -656,13 +659,8 @@
     return this;
   }
 
-<<<<<<< HEAD
-  async blindOutputs(
-    blindingPrivkeys: Buffer[],
-=======
   blindOutputs(
     blindingDataLike: BlindingDataLike[],
->>>>>>> 55655440
     blindingPubkeys: Buffer[],
     opts?: RngOpts,
   ): Promise<this> {
@@ -674,13 +672,8 @@
     );
   }
 
-<<<<<<< HEAD
-  async blindOutputsByIndex(
-    inputsBlindingPrivKeys: Map<number, Buffer>,
-=======
   blindOutputsByIndex(
     inputsBlindingData: Map<number, BlindingDataLike>,
->>>>>>> 55655440
     outputsBlindingPubKeys: Map<number, Buffer>,
     opts?: RngOpts,
   ): Promise<this> {
@@ -723,13 +716,8 @@
     return this;
   }
 
-<<<<<<< HEAD
   private async rawBlindOutputs(
-    blindingPrivkeys: Array<Buffer | undefined>,
-=======
-  private rawBlindOutputs(
     blindingDataLike: BlindingDataLike[],
->>>>>>> 55655440
     blindingPubkeys: Buffer[],
     outputIndexes?: number[],
     opts?: RngOpts,
@@ -764,41 +752,6 @@
         'not enough blinding public keys to blind the requested outputs',
       );
 
-<<<<<<< HEAD
-    const outputValues = c.__TX.outs.map(v =>
-      confidential.confidentialValueToSatoshi(v.value).toString(10),
-    );
-
-    const inputAbfs: Buffer[] = [];
-    const inputVbfs: Buffer[] = [];
-    const inputAgs: Buffer[] = [];
-    const inputValues: string[] = [];
-
-    // iterate through inputs to fetch blind data
-    let inputIndex = 0;
-    for (const input of this.data.inputs) {
-      let prevout: WitnessUtxo;
-      if (input.nonWitnessUtxo) {
-        const prevTx = nonWitnessUtxoTxFromCache(c, input, inputIndex);
-        const prevoutIndex = c.__TX.ins[inputIndex].index;
-        prevout = prevTx.outs[prevoutIndex] as WitnessUtxo;
-      } else {
-        prevout = { ...input.witnessUtxo! };
-      }
-
-      const blindingPrivKey = blindingPrivkeys[inputIndex];
-      const blindingData = await getBlindingDataForInput(
-        prevout,
-        blindingPrivKey,
-      );
-
-      inputAgs.push(blindingData.ag);
-      inputValues.push(blindingData.value);
-      inputAbfs.push(blindingData.abf);
-      inputVbfs.push(blindingData.vbf);
-      inputIndex++;
-    }
-=======
     const witnesses = this.data.inputs.map(
       (input: PsbtInput, index: number) => {
         if (input.nonWitnessUtxo) {
@@ -810,37 +763,18 @@
         if (input.witnessUtxo) {
           return input.witnessUtxo;
         }
->>>>>>> 55655440
 
         throw new Error('input data needs witness utxo or nonwitness utxo');
       },
     );
 
-<<<<<<< HEAD
-    const finalVbf = await confidential.valueBlindingFactor(
-      inputValues,
-      confidentialOutputValues,
-      inputAbfs,
-      outputAbfs,
-      inputVbfs,
-      outputVbfs,
-=======
-    const inputsBlindingData = blindingDataLike.map((data, i) =>
+    const inputsBlindingData = await Promise.all(blindingDataLike.map((data, i) =>
       toBlindingData(data, witnesses[i]),
->>>>>>> 55655440
-    );
-
-<<<<<<< HEAD
-    let indexInArray = 0;
-    for (const outputIndex of outputIndexes) {
-      const outputAsset = c.__TX.outs[outputIndex].asset.slice(1);
-      const outputScript = c.__TX.outs[outputIndex].script;
-      const outputValue = outputValues[outputIndex];
-=======
+    ));
+
     // get data (satoshis & asset) outputs to blind
     const outputsData = outputIndexes.map((index: number) => {
       const output = c.__TX.outs[index];
->>>>>>> 55655440
 
       // prevent blinding the fee output
       if (output.script.length === 0)
@@ -853,48 +787,34 @@
     });
 
     // compute the outputs blinders
-    const outputsBlindingData = computeOutputsBlindingData(
+    const outputsBlindingData = await computeOutputsBlindingData(
       inputsBlindingData,
       outputsData,
     );
 
     // use blinders to compute proofs & commitments
-    outputIndexes.forEach((outputIndex: number, indexInArray: number) => {
+    let indexInArray = 0
+    for (const outputIndex of outputIndexes) {
       const randomSeed = randomBytes(opts);
       const ephemeralPrivKey = randomBytes(opts);
       const outputNonce = ecPairFromPrivateKey(ephemeralPrivKey).publicKey;
-<<<<<<< HEAD
+      const outputBlindingData = outputsBlindingData[indexInArray];
+
+      // commitments
       const assetCommitment = await confidential.assetCommitment(
-        outputAsset,
-        outputAbfs[indexInArray],
-      );
-
-      const valueCommitment = await confidential.valueCommitment(
-        outputValue,
-=======
-      const outputBlindingData = outputsBlindingData[indexInArray];
-
-      // commitments
-      const assetCommitment = confidential.assetCommitment(
         outputBlindingData.asset,
         outputBlindingData.assetBlindingFactor,
       );
 
-      const valueCommitment = confidential.valueCommitment(
+      const valueCommitment = await confidential.valueCommitment(
         outputBlindingData.value,
->>>>>>> 55655440
         assetCommitment,
         outputBlindingData.valueBlindingFactor,
       );
 
-<<<<<<< HEAD
+      // proofs
       const rangeProof = await confidential.rangeProof(
-        outputValue,
-=======
-      // proofs
-      const rangeProof = confidential.rangeProof(
         outputBlindingData.value,
->>>>>>> 55655440
         blindingPubkeys[indexInArray],
         ephemeralPrivKey,
         outputBlindingData.asset,
@@ -904,21 +824,13 @@
         c.__TX.outs[outputIndex].script,
       );
 
-<<<<<<< HEAD
       const surjectionProof = await confidential.surjectionProof(
-        outputAsset,
-        outputAbfs[indexInArray],
-        inputAgs,
-        inputAbfs,
-=======
-      const surjectionProof = confidential.surjectionProof(
         outputBlindingData.asset,
         outputBlindingData.assetBlindingFactor,
         inputsBlindingData.map(({ asset }) => asset),
         inputsBlindingData.map(
           ({ assetBlindingFactor }) => assetBlindingFactor,
         ),
->>>>>>> 55655440
         randomSeed,
       );
 
@@ -959,7 +871,7 @@
   maximumFeeRate: number;
 }
 
-interface PsbtInputExtended extends PsbtInput, TransactionInput {}
+interface PsbtInputExtended extends PsbtInput, TransactionInput { }
 
 type PsbtOutputExtended = PsbtOutputExtendedScript | PsbtOutputExtendedAddress;
 
@@ -1084,9 +996,9 @@
     const asset = Buffer.isBuffer(output.asset)
       ? output.asset
       : Buffer.concat([
-          Buffer.alloc(1, 1),
-          reverseBuffer(Buffer.from(output.asset, 'hex')),
-        ]);
+        Buffer.alloc(1, 1),
+        reverseBuffer(Buffer.from(output.asset, 'hex')),
+      ]);
     this.tx.addOutput(script, value, asset, nonce);
   }
 
@@ -1173,10 +1085,10 @@
   if (feeRate >= opts.maximumFeeRate) {
     throw new Error(
       `Warning: You are paying around ${(satoshis / 1e8).toFixed(8)} in ` +
-        `fees, which is ${feeRate} satoshi per byte for a transaction ` +
-        `with a VSize of ${vsize} bytes (segwit counted as 0.25 byte per ` +
-        `byte). Use setMaximumFeeRate method to raise your threshold, or ` +
-        `pass true to the first arg of extractTransaction.`,
+      `fees, which is ${feeRate} satoshi per byte for a transaction ` +
+      `with a VSize of ${vsize} bytes (segwit counted as 0.25 byte per ` +
+      `byte). Use setMaximumFeeRate method to raise your threshold, or ` +
+      `pass true to the first arg of extractTransaction.`,
     );
   }
 }
@@ -1408,7 +1320,7 @@
     const str = sighashTypeToString(sighashType);
     throw new Error(
       `Sighash type is not allowed. Retry the sign method passing the ` +
-        `sighashTypes array of whitelisted types. Sighash type: ${str}`,
+      `sighashTypes array of whitelisted types. Sighash type: ${str}`,
     );
   }
   let hash: Buffer;
@@ -1503,7 +1415,7 @@
     } else {
       throw new Error(
         `Input #${inputIndex} has witnessUtxo but non-segwit script: ` +
-          `${_script.toString('hex')}`,
+        `${_script.toString('hex')}`,
       );
     }
   } else {
@@ -1575,6 +1487,7 @@
   isP2SH: boolean;
   isP2WSH: boolean;
 }
+
 function getScriptFromInput(
   inputIndex: number,
   input: PsbtInput,
@@ -1845,10 +1758,10 @@
  * @param outputsData data = [satoshis, asset] of output to blind ([string Buffer])
  * @returns an array of BlindingData[] corresponding of blinders to blind outputs specified in outputsData
  */
-export function computeOutputsBlindingData(
+export async function computeOutputsBlindingData(
   inputsBlindingData: confidential.UnblindOutputResult[],
   outputsData: Array<[string, Buffer]>,
-): confidential.UnblindOutputResult[] {
+): Promise<confidential.UnblindOutputResult[]> {
   const outputsBlindingData: confidential.UnblindOutputResult[] = [];
   outputsData.slice(0, outputsData.length - 1).forEach(([satoshis, asset]) => {
     const blindingData: confidential.UnblindOutputResult = {
@@ -1891,7 +1804,7 @@
   );
 
   // compute output final amount blinder
-  const finalAmountBlinder = confidential.valueBlindingFactor(
+  const finalAmountBlinder = await confidential.valueBlindingFactor(
     inputsValues,
     outputsValues,
     inputsAssetBlinders,
@@ -1906,28 +1819,18 @@
   return outputsBlindingData;
 }
 
-<<<<<<< HEAD
-export async function getBlindingDataForInput(
-  prevout: WitnessUtxo,
-  blindPrivKey?: Buffer,
-): Promise<BlindingData> {
-  // check if confidential
-  if (blindPrivKey) {
-    return unblindWitnessUtxo(prevout, blindPrivKey);
-=======
 /**
  * toBlindingData convert a BlindingDataLike to UnblindOutputResult
  * @param blindDataLike blinding data "like" associated to a specific input I
  * @param witnessUtxo the prevout of the input I
  */
-export function toBlindingData(
+export async function toBlindingData(
   blindDataLike: BlindingDataLike,
   witnessUtxo?: WitnessUtxo,
-): confidential.UnblindOutputResult {
+): Promise<confidential.UnblindOutputResult> {
   if (!blindDataLike) {
     if (!witnessUtxo) throw new Error('need witnessUtxo');
     return getUnconfidentialWitnessUtxoBlindingData(witnessUtxo);
->>>>>>> 55655440
   }
 
   if (Buffer.isBuffer(blindDataLike)) {
@@ -1938,26 +1841,6 @@
   return blindDataLike;
 }
 
-<<<<<<< HEAD
-async function unblindWitnessUtxo(
-  prevout: WitnessUtxo,
-  blindingPrivKey: Buffer,
-): Promise<BlindingData> {
-  const unblindProof = await confidential.unblindOutput(
-    prevout.nonce,
-    blindingPrivKey,
-    prevout.rangeProof!,
-    prevout.value,
-    prevout.asset,
-    prevout.script,
-  );
-
-  return {
-    value: unblindProof.value,
-    ag: unblindProof.asset,
-    abf: unblindProof.assetBlindingFactor,
-    vbf: unblindProof.valueBlindingFactor,
-=======
 function getUnconfidentialWitnessUtxoBlindingData(
   prevout: WitnessUtxo,
 ): confidential.UnblindOutputResult {
@@ -1966,7 +1849,6 @@
     valueBlindingFactor: ZERO,
     asset: prevout.asset.slice(1),
     assetBlindingFactor: ZERO,
->>>>>>> 55655440
   };
 
   return unblindedInputBlindingData;
