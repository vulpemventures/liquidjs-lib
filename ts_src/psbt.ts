import * as confidential from './confidential';
<<<<<<< HEAD
import * as varuint from 'bip174/src/lib/converter/varint';
=======
import * as payments from './payments';
import * as varuint from 'bip174-liquid/src/lib/converter/varint';
>>>>>>> 7e4be3e2

import {
  Transaction as ITransaction,
  KeyValue,
  PartialSig,
  PsbtGlobalUpdate,
  PsbtInput,
  PsbtInputUpdate,
  PsbtOutput,
  PsbtOutputUpdate,
  TransactionFromBuffer,
  TransactionInput,
  WitnessUtxo,
<<<<<<< HEAD
} from 'bip174/src/lib/interfaces';
import { isConfidential, toOutputScript } from './address';
import { reverseBuffer } from './bufferutils';
import { hash160 } from './crypto';
=======
} from 'bip174-liquid/src/lib/interfaces';
>>>>>>> 7e4be3e2
import { Network, liquid as btcNetwork } from './networks';
import { Output, Transaction, ZERO } from './transaction';
import {
  Signer,
  SignerAsync,
  fromPrivateKey as ecPairFromPrivateKey,
  fromPublicKey as ecPairFromPublicKey,
} from './ecpair';
<<<<<<< HEAD
import {
  calculateAsset,
  calculateReissuanceToken,
  generateEntropy,
  hasTokenAmount,
  Issuance,
  IssuanceContract,
  newIssuance,
} from './issuance';
import * as payments from './payments';
import * as bscript from './script';
import { Psbt as PsbtBase } from 'bip174';
import { checkForInput } from 'bip174/src/lib/utils';
import { IssuanceBlindingKeys } from './types';
=======

import { Psbt as PsbtBase } from 'bip174-liquid';
import { checkForInput } from 'bip174-liquid/src/lib/utils';
import { hash160 } from './crypto';
import { reverseBuffer } from './bufferutils';
import { toOutputScript } from './address';
>>>>>>> 7e4be3e2

const _randomBytes = require('randombytes');

/**
 * These are the default arguments for a Psbt instance.
 */
const DEFAULT_OPTS: PsbtOpts = {
  /**
   * A bitcoinjs Network object. This is only used if you pass an `address`
   * parameter to addOutput. Otherwise it is not needed and can be left default.
   */
  network: btcNetwork,
  /**
   * When extractTransaction is called, the fee rate is checked.
   * THIS IS NOT TO BE RELIED ON.
   * It is only here as a last ditch effort to prevent sending a 500 BTC fee etc.
   */
  maximumFeeRate: 5000, // satoshi per byte
};

export interface AddIssuanceArgs {
  assetAmount: number;
  assetAddress: string;
  tokenAmount: number;
  tokenAddress?: string;
  precision: number;
  contract?: IssuanceContract;
  net?: Network;
}

/**
 * Psbt class can parse and generate a PSBT binary based off of the BIP174.
 * There are 6 roles that this class fulfills. (Explained in BIP174)
 *
 * Creator: This can be done with `new Psbt()`
 * Updater: This can be done with `psbt.addInput(input)`, `psbt.addInputs(inputs)`,
 *   `psbt.addOutput(output)`, `psbt.addOutputs(outputs)` when you are looking to
 *   add new inputs and outputs to the PSBT, and `psbt.updateGlobal(itemObject)`,
 *   `psbt.updateInput(itemObject)`, `psbt.updateOutput(itemObject)`
 *   addInput requires hash: Buffer | string; and index: number; as attributes
 *   and can also include any attributes that are used in updateInput method.
 *   addOutput requires script: Buffer; and value: number; and likewise can include
 *   data for updateOutput.
 *   For a list of what attributes should be what types. Check the bip174 library.
 *   Also, check the integration tests for some examples of usage.
 * Signer: There are a few methods. signAllInputs and signAllInputsAsync, which will search all input
 *   information for your pubkey or pubkeyhash, and only sign inputs where it finds
 *   your info. Or you can explicitly sign a specific input with signInput and
 *   signInputAsync. For the async methods you can create a SignerAsync object
 *   and use something like a hardware wallet to sign with. (You must implement this)
 * Combiner: psbts can be combined easily with `psbt.combine(psbt2, psbt3, psbt4 ...)`
 *   the psbt calling combine will always have precedence when a conflict occurs.
 *   Combine checks if the internal bitcoin transaction is the same, so be sure that
 *   all sequences, version, locktime, etc. are the same before combining.
 * Input Finalizer: This role is fairly important. Not only does it need to construct
 *   the input scriptSigs and witnesses, but it SHOULD verify the signatures etc.
 *   Before running `psbt.finalizeAllInputs()` please run `psbt.validateSignaturesOfAllInputs()`
 *   Running any finalize method will delete any data in the input(s) that are no longer
 *   needed due to the finalized scripts containing the information.
 * Transaction Extractor: This role will perform some checks before returning a
 *   Transaction object. Such as fee rate not being larger than maximumFeeRate etc.
 */
export class Psbt {
  static fromBase64(data: string, opts: PsbtOptsOptional = {}): Psbt {
    const buffer = Buffer.from(data, 'base64');
    return this.fromBuffer(buffer, opts);
  }

  static fromHex(data: string, opts: PsbtOptsOptional = {}): Psbt {
    const buffer = Buffer.from(data, 'hex');
    return this.fromBuffer(buffer, opts);
  }

  static fromBuffer(buffer: Buffer, opts: PsbtOptsOptional = {}): Psbt {
    const psbtBase = PsbtBase.fromBuffer(buffer, transactionFromBuffer);
    const psbt = new Psbt(opts, psbtBase);
    checkTxForDupeIns(psbt.__CACHE.__TX, psbt.__CACHE);
    return psbt;
  }

  private __CACHE: PsbtCache;
  private opts: PsbtOpts;

  constructor(
    opts: PsbtOptsOptional = {},
    readonly data: PsbtBase = new PsbtBase(new PsbtTransaction()),
  ) {
    // set defaults
    this.opts = Object.assign({}, DEFAULT_OPTS, opts);
    this.__CACHE = {
      __NON_WITNESS_UTXO_TX_CACHE: [],
      __NON_WITNESS_UTXO_BUF_CACHE: [],
      __TX_IN_CACHE: {},
      __TX: (this.data.globalMap.unsignedTx as PsbtTransaction).tx,
    };
    if (this.data.inputs.length === 0) this.setVersion(2);

    // Make data hidden when enumerating
    const dpew = (
      obj: any,
      attr: string,
      enumerable: boolean,
      writable: boolean,
    ): any =>
      Object.defineProperty(obj, attr, {
        enumerable,
        writable,
      });
    dpew(this, '__CACHE', false, true);
    dpew(this, 'opts', false, true);
  }

  get inputCount(): number {
    return this.data.inputs.length;
  }

  combine(...those: Psbt[]): this {
    this.data.combine(...those.map(o => o.data));
    return this;
  }

  clone(): Psbt {
    // TODO: more efficient cloning
    const res = Psbt.fromBuffer(this.data.toBuffer());
    res.opts = JSON.parse(JSON.stringify(this.opts));
    return res;
  }

  setMaximumFeeRate(satoshiPerByte: number): void {
    check32Bit(satoshiPerByte); // 42.9 BTC per byte IS excessive... so throw
    this.opts.maximumFeeRate = satoshiPerByte;
  }

  setVersion(version: number): this {
    check32Bit(version);
    checkInputsForPartialSig(this.data.inputs, 'setVersion');
    const c = this.__CACHE;
    c.__TX.version = version;
    c.__EXTRACTED_TX = undefined;
    return this;
  }

  setLocktime(locktime: number): this {
    check32Bit(locktime);
    checkInputsForPartialSig(this.data.inputs, 'setLocktime');
    const c = this.__CACHE;
    c.__TX.locktime = locktime;
    c.__EXTRACTED_TX = undefined;
    return this;
  }

  setInputSequence(inputIndex: number, sequence: number): this {
    check32Bit(sequence);
    checkInputsForPartialSig(this.data.inputs, 'setInputSequence');
    const c = this.__CACHE;
    if (c.__TX.ins.length <= inputIndex) {
      throw new Error('Input index too high');
    }
    c.__TX.ins[inputIndex].sequence = sequence;
    c.__EXTRACTED_TX = undefined;
    return this;
  }

  addInputs(inputDatas: PsbtInputExtended[]): this {
    inputDatas.forEach(inputData => this.addInput(inputData));
    return this;
  }

  addInput(inputData: PsbtInputExtended): this {
    if (
      arguments.length > 1 ||
      !inputData ||
      inputData.hash === undefined ||
      inputData.index === undefined
    ) {
      throw new Error(
        `Invalid arguments for Psbt.addInput. ` +
          `Requires single object with at least [hash] and [index]`,
      );
    }
    checkInputsForPartialSig(this.data.inputs, 'addInput');
    const c = this.__CACHE;
    this.data.addInput(inputData);
    const txIn = c.__TX.ins[c.__TX.ins.length - 1];
    checkTxInputCache(c, txIn);

    const inputIndex = this.data.inputs.length - 1;
    const input = this.data.inputs[inputIndex];
    if (input.nonWitnessUtxo) {
      addNonWitnessTxCache(this.__CACHE, input, inputIndex);
    }
    c.__FEE = undefined;
    c.__FEE_RATE = undefined;
    c.__EXTRACTED_TX = undefined;
    return this;
  }

  addIssuance(args: AddIssuanceArgs, inputIndex?: number): this {
    // check the amounts.
    if (args.assetAmount <= 0)
      throw new Error('asset amount must be greater than zero.');
    if (args.tokenAmount < 0) throw new Error('token amount must be positive.');

    if (inputIndex && !this.data.inputs[inputIndex]) {
      throw new Error(`The input ${inputIndex} does not exist.`);
      // check if the input is available for issuance.
    } else {
      // verify if there is at least one input available.
      if (this.__CACHE.__TX.ins.filter(i => !i.issuance).length === 0)
        throw new Error(
          'transaction needs at least one input without issuance data.',
        );
      // search and extract the input index.
      inputIndex = this.__CACHE.__TX.ins.findIndex(i => !i.issuance);
    }

    if (this.__CACHE.__TX.ins[inputIndex].issuance)
      throw new Error(`The input ${inputIndex} already has issuance data.`);

    const assetAddrIsConfidential = isConfidential(args.assetAddress);
    const tokenAddrIsConfidential = args.tokenAddress
      ? isConfidential(args.tokenAddress)
      : undefined;

    if (
      tokenAddrIsConfidential !== undefined &&
      assetAddrIsConfidential !== tokenAddrIsConfidential
    ) {
      throw new Error(
        'tokenAddress and assetAddress are not of the same type (confidential or unconfidential).',
      );
    }

    const { hash, index } = this.__CACHE.__TX.ins[inputIndex];

    // create an issuance object using the vout and the args
    const issuance: Issuance = newIssuance(
      args.assetAmount,
      args.tokenAmount,
      args.precision,
      args.contract,
    );

    // generate the entropy
    const entropy: Buffer = generateEntropy(
      { txHash: hash, vout: index },
      issuance.assetEntropy,
    );

    // add the issuance to the input.
    this.__CACHE.__TX.ins[inputIndex].issuance = issuance;

    const kOne = Buffer.from('01', 'hex');
    const asset = Buffer.concat([kOne, calculateAsset(entropy)]);
    const assetScript = toOutputScript(args.assetAddress, args.net);

    // send the asset amount to the asset address.
    this.addOutput({
      value: issuance.assetAmount,
      script: assetScript,
      asset,
      nonce: Buffer.from('00', 'hex'),
    });

    // check if the token amount is not 0
    if (args.tokenAmount !== 0) {
      if (!args.tokenAddress)
        throw new Error("tokenAddress can't be undefined if tokenAmount > 0");

      const token = Buffer.concat([
        kOne,
        calculateReissuanceToken(entropy, isConfidential(args.tokenAddress)),
      ]);
      const tokenScript = toOutputScript(args.tokenAddress, args.net);

      // send the token amount to the token address.
      this.addOutput({
        script: tokenScript,
        value: issuance.tokenAmount,
        asset: token,
        nonce: Buffer.from('00', 'hex'),
      });
    }

    return this;
  }

  addOutputs(outputDatas: PsbtOutputExtended[]): this {
    outputDatas.forEach(outputData => this.addOutput(outputData));
    return this;
  }

  addOutput(outputData: PsbtOutputExtended): this {
    if (
      arguments.length > 1 ||
      !outputData ||
      outputData.value === undefined ||
      ((outputData as any).address === undefined &&
        (outputData as any).script === undefined)
    ) {
      throw new Error(
        `Invalid arguments for Psbt.addOutput. ` +
          `Requires single object with at least [script or address] and [value]`,
      );
    }
    checkInputsForPartialSig(this.data.inputs, 'addOutput');
    const { address } = outputData as any;
    if (typeof address === 'string') {
      const { network } = this.opts;
      const script = toOutputScript(address, network);
      outputData = Object.assign(outputData, { script });
    }
    const c = this.__CACHE;
    this.data.addOutput(outputData);
    c.__FEE = undefined;
    c.__FEE_RATE = undefined;
    c.__EXTRACTED_TX = undefined;
    return this;
  }

  extractTransaction(disableFeeCheck?: boolean): Transaction {
    if (!this.data.inputs.every(isFinalized)) throw new Error('Not finalized');
    const c = this.__CACHE;
    if (!disableFeeCheck) {
      checkFees(this, c, this.opts);
    }
    if (c.__EXTRACTED_TX) return c.__EXTRACTED_TX;
    const tx = c.__TX.clone();
    inputFinalizeGetAmts(this.data.inputs, tx, c, true);
    return tx;
  }

  getFeeRate(): number {
    return getTxCacheValue(
      '__FEE_RATE',
      'fee rate',
      this.data.inputs,
      this.__CACHE,
    )!;
  }

  getFee(): number {
    return getTxCacheValue('__FEE', 'fee', this.data.inputs, this.__CACHE)!;
  }

  finalizeAllInputs(): this {
    checkForInput(this.data.inputs, 0); // making sure we have at least one
    range(this.data.inputs.length).forEach(idx => this.finalizeInput(idx));
    return this;
  }

  finalizeInput(inputIndex: number): this {
    const input = checkForInput(this.data.inputs, inputIndex);
    const { script, isP2SH, isP2WSH, isSegwit } = getScriptFromInput(
      inputIndex,
      input,
      this.__CACHE,
    );
    if (!script) throw new Error(`No script found for input #${inputIndex}`);

    const scriptType = classifyScript(script);
    if (!canFinalize(input, script, scriptType))
      throw new Error(`Can not finalize input #${inputIndex}`);

    checkPartialSigSighashes(input);

    const { finalScriptSig, finalScriptWitness } = getFinalScripts(
      script,
      scriptType,
      input.partialSig!,
      isSegwit,
      isP2SH,
      isP2WSH,
    );

    if (finalScriptSig) this.data.updateInput(inputIndex, { finalScriptSig });
    if (finalScriptWitness)
      this.data.updateInput(inputIndex, { finalScriptWitness });
    if (!finalScriptSig && !finalScriptWitness)
      throw new Error(`Unknown error finalizing input #${inputIndex}`);

    this.data.clearFinalizedInput(inputIndex);
    return this;
  }

  validateSignaturesOfAllInputs(): boolean {
    checkForInput(this.data.inputs, 0); // making sure we have at least one
    const results = range(this.data.inputs.length).map(idx =>
      this.validateSignaturesOfInput(idx),
    );
    return results.reduce((final, res) => res === true && final, true);
  }

  validateSignaturesOfInput(inputIndex: number, pubkey?: Buffer): boolean {
    const input = this.data.inputs[inputIndex];
    const partialSig = (input || {}).partialSig;
    if (!input || !partialSig || partialSig.length < 1)
      throw new Error('No signatures to validate');
    const mySigs = pubkey
      ? partialSig.filter(sig => sig.pubkey.equals(pubkey))
      : partialSig;
    if (mySigs.length < 1) throw new Error('No signatures for this pubkey');
    const results: boolean[] = [];
    let hashCache: Buffer;
    let scriptCache: Buffer;
    let sighashCache: number;
    for (const pSig of mySigs) {
      const sig = bscript.signature.decode(pSig.signature);
      const { hash, script } =
        sighashCache! !== sig.hashType
          ? getHashForSig(
              inputIndex,
              Object.assign({}, input, { sighashType: sig.hashType }),
              this.__CACHE,
            )
          : { hash: hashCache!, script: scriptCache! };
      sighashCache = sig.hashType;
      hashCache = hash;
      scriptCache = script;
      checkScriptForPubkey(pSig.pubkey, script, 'verify');
      const keypair = ecPairFromPublicKey(pSig.pubkey);
      results.push(keypair.verify(hash, sig.signature));
    }
    return results.every(res => res === true);
  }

  signAllInputsHD(
    hdKeyPair: HDSigner,
    sighashTypes: number[] = [Transaction.SIGHASH_ALL],
  ): this {
    if (!hdKeyPair || !hdKeyPair.publicKey || !hdKeyPair.fingerprint) {
      throw new Error('Need HDSigner to sign input');
    }

    const results: boolean[] = [];
    for (const i of range(this.data.inputs.length)) {
      try {
        this.signInputHD(i, hdKeyPair, sighashTypes);
        results.push(true);
      } catch (err) {
        results.push(false);
      }
    }
    if (results.every(v => v === false)) {
      throw new Error('No inputs were signed');
    }
    return this;
  }

  signAllInputsHDAsync(
    hdKeyPair: HDSigner | HDSignerAsync,
    sighashTypes: number[] = [Transaction.SIGHASH_ALL],
  ): Promise<void> {
    return new Promise(
      (resolve, reject): any => {
        if (!hdKeyPair || !hdKeyPair.publicKey || !hdKeyPair.fingerprint) {
          return reject(new Error('Need HDSigner to sign input'));
        }

        const results: boolean[] = [];
        const promises: Array<Promise<void>> = [];
        for (const i of range(this.data.inputs.length)) {
          promises.push(
            this.signInputHDAsync(i, hdKeyPair, sighashTypes).then(
              () => {
                results.push(true);
              },
              () => {
                results.push(false);
              },
            ),
          );
        }
        return Promise.all(promises).then(() => {
          if (results.every(v => v === false)) {
            return reject(new Error('No inputs were signed'));
          }
          resolve();
        });
      },
    );
  }

  signInputHD(
    inputIndex: number,
    hdKeyPair: HDSigner,
    sighashTypes: number[] = [Transaction.SIGHASH_ALL],
  ): this {
    if (!hdKeyPair || !hdKeyPair.publicKey || !hdKeyPair.fingerprint) {
      throw new Error('Need HDSigner to sign input');
    }
    const signers = getSignersFromHD(
      inputIndex,
      this.data.inputs,
      hdKeyPair,
    ) as Signer[];
    signers.forEach(signer => this.signInput(inputIndex, signer, sighashTypes));
    return this;
  }

  signInputHDAsync(
    inputIndex: number,
    hdKeyPair: HDSigner | HDSignerAsync,
    sighashTypes: number[] = [Transaction.SIGHASH_ALL],
  ): Promise<void> {
    return new Promise(
      (resolve, reject): any => {
        if (!hdKeyPair || !hdKeyPair.publicKey || !hdKeyPair.fingerprint) {
          return reject(new Error('Need HDSigner to sign input'));
        }
        const signers = getSignersFromHD(
          inputIndex,
          this.data.inputs,
          hdKeyPair,
        );
        const promises = signers.map(signer =>
          this.signInputAsync(inputIndex, signer, sighashTypes),
        );
        return Promise.all(promises)
          .then(() => {
            resolve();
          })
          .catch(reject);
      },
    );
  }

  signAllInputs(
    keyPair: Signer,
    sighashTypes: number[] = [Transaction.SIGHASH_ALL],
  ): this {
    if (!keyPair || !keyPair.publicKey)
      throw new Error('Need Signer to sign input');

    // TODO: Add a pubkey/pubkeyhash cache to each input
    // as input information is added, then eventually
    // optimize this method.
    const results: boolean[] = [];
    for (const i of range(this.data.inputs.length)) {
      try {
        this.signInput(i, keyPair, sighashTypes);
        results.push(true);
      } catch (err) {
        results.push(false);
      }
    }
    if (results.every(v => v === false)) {
      throw new Error('No inputs were signed');
    }
    return this;
  }

  signAllInputsAsync(
    keyPair: Signer | SignerAsync,
    sighashTypes: number[] = [Transaction.SIGHASH_ALL],
  ): Promise<void> {
    return new Promise(
      (resolve, reject): any => {
        if (!keyPair || !keyPair.publicKey)
          return reject(new Error('Need Signer to sign input'));

        // TODO: Add a pubkey/pubkeyhash cache to each input
        // as input information is added, then eventually
        // optimize this method.
        const results: boolean[] = [];
        const promises: Array<Promise<void>> = [];
        for (const [i] of this.data.inputs.entries()) {
          promises.push(
            this.signInputAsync(i, keyPair, sighashTypes).then(
              () => {
                results.push(true);
              },
              () => {
                results.push(false);
              },
            ),
          );
        }
        return Promise.all(promises).then(() => {
          if (results.every(v => v === false)) {
            return reject(new Error('No inputs were signed'));
          }
          resolve();
        });
      },
    );
  }

  signInput(
    inputIndex: number,
    keyPair: Signer,
    sighashTypes: number[] = [Transaction.SIGHASH_ALL],
  ): this {
    if (!keyPair || !keyPair.publicKey)
      throw new Error('Need Signer to sign input');
    const { hash, sighashType } = getHashAndSighashType(
      this.data.inputs,
      inputIndex,
      keyPair.publicKey,
      this.__CACHE,
      sighashTypes,
    );

    const partialSig = [
      {
        pubkey: keyPair.publicKey,
        signature: bscript.signature.encode(keyPair.sign(hash), sighashType),
      },
    ];

    this.data.updateInput(inputIndex, { partialSig });
    return this;
  }

  signInputAsync(
    inputIndex: number,
    keyPair: Signer | SignerAsync,
    sighashTypes: number[] = [Transaction.SIGHASH_ALL],
  ): Promise<void> {
    return new Promise(
      (resolve, reject): void => {
        if (!keyPair || !keyPair.publicKey)
          return reject(new Error('Need Signer to sign input'));
        const { hash, sighashType } = getHashAndSighashType(
          this.data.inputs,
          inputIndex,
          keyPair.publicKey,
          this.__CACHE,
          sighashTypes,
        );

        Promise.resolve(keyPair.sign(hash)).then(signature => {
          const partialSig = [
            {
              pubkey: keyPair.publicKey,
              signature: bscript.signature.encode(signature, sighashType),
            },
          ];

          this.data.updateInput(inputIndex, { partialSig });
          resolve();
        });
      },
    );
  }

  toBuffer(): Buffer {
    return this.data.toBuffer();
  }

  toHex(): string {
    return this.data.toHex();
  }

  toBase64(): string {
    return this.data.toBase64();
  }

  updateGlobal(updateData: PsbtGlobalUpdate): this {
    this.data.updateGlobal(updateData);
    return this;
  }

  updateInput(inputIndex: number, updateData: PsbtInputUpdate): this {
    if (updateData.witnessUtxo) {
      const { witnessUtxo } = updateData;
      const script = Buffer.isBuffer(witnessUtxo.script)
        ? witnessUtxo.script
        : Buffer.from(witnessUtxo.script, 'hex');
      const value = Buffer.isBuffer(witnessUtxo.value)
        ? witnessUtxo.value
        : typeof witnessUtxo.value === 'string'
        ? Buffer.from(witnessUtxo.value, 'hex')
        : confidential.satoshiToConfidentialValue(witnessUtxo.value);
      // if the asset is a string, by checking the first byte we can determine if
      // it's an asset commitment, in this case we decode the hex string as buffer,
      // or if it's an asset hash, in this case we put the unconf prefix in front of the reversed the buffer
      const asset = Buffer.isBuffer(witnessUtxo.asset)
        ? witnessUtxo.asset
        : (witnessUtxo.asset as string).startsWith('0a') ||
          (witnessUtxo.asset as string).startsWith('0b')
        ? Buffer.from(witnessUtxo.asset, 'hex')
        : Buffer.concat([
            Buffer.alloc(1, 1),
            reverseBuffer(Buffer.from(witnessUtxo.asset, 'hex')),
          ]);
      const nonce = witnessUtxo.nonce
        ? Buffer.isBuffer(witnessUtxo.nonce)
          ? witnessUtxo.nonce
          : Buffer.from(witnessUtxo.nonce, 'hex')
        : Buffer.alloc(1, 0);
      const rangeProof = witnessUtxo.rangeProof
        ? Buffer.isBuffer(witnessUtxo.rangeProof)
          ? witnessUtxo.rangeProof
          : Buffer.from(witnessUtxo.rangeProof, 'hex')
        : undefined;
      const surjectionProof = witnessUtxo.surjectionProof
        ? Buffer.isBuffer(witnessUtxo.surjectionProof)
          ? witnessUtxo.surjectionProof
          : Buffer.from(witnessUtxo.surjectionProof, 'hex')
        : undefined;

      updateData = Object.assign(updateData, {
        witnessUtxo: {
          script,
          value,
          asset,
          nonce,
          rangeProof,
          surjectionProof,
        },
      });
    }

    this.data.updateInput(inputIndex, updateData);
    if (updateData.nonWitnessUtxo) {
      addNonWitnessTxCache(
        this.__CACHE,
        this.data.inputs[inputIndex],
        inputIndex,
      );
    }
    return this;
  }

  updateOutput(outputIndex: number, updateData: PsbtOutputUpdate): this {
    this.data.updateOutput(outputIndex, updateData);
    return this;
  }

  blindOutputs(
    blindingDataLike: BlindingDataLike[],
    blindingPubkeys: Buffer[],
    opts?: RngOpts,
  ): Promise<this> {
    return this.rawBlindOutputs(
      blindingDataLike,
      blindingPubkeys,
      undefined,
      undefined,
      opts,
    );
  }

  blindOutputsByIndex(
    inputsBlindingData: Map<number, BlindingDataLike>,
    outputsBlindingPubKeys: Map<number, Buffer>,
    issuancesBlindingKeys?: Map<number, IssuanceBlindingKeys>,
    opts?: RngOpts,
  ): Promise<this> {
    const blindingPrivKeysArgs = range(this.__CACHE.__TX.ins.length).map(
      (inputIndex: number) => inputsBlindingData.get(inputIndex),
    );
    const blindingPrivKeysIssuancesArgs = issuancesBlindingKeys
      ? range(this.__CACHE.__TX.ins.length).map((inputIndex: number) =>
          issuancesBlindingKeys.get(inputIndex),
        )
      : [];
    const outputIndexes: number[] = [];
    const blindingPublicKey: Buffer[] = [];

    for (const [outputIndex, pubBlindingKey] of outputsBlindingPubKeys) {
      outputIndexes.push(outputIndex);
      blindingPublicKey.push(pubBlindingKey);
    }

    return this.rawBlindOutputs(
      blindingPrivKeysArgs,
      blindingPublicKey,
      blindingPrivKeysIssuancesArgs,
      outputIndexes,
      opts,
    );
  }

  addUnknownKeyValToGlobal(keyVal: KeyValue): this {
    this.data.addUnknownKeyValToGlobal(keyVal);
    return this;
  }

  addUnknownKeyValToInput(inputIndex: number, keyVal: KeyValue): this {
    this.data.addUnknownKeyValToInput(inputIndex, keyVal);
    return this;
  }

  addUnknownKeyValToOutput(outputIndex: number, keyVal: KeyValue): this {
    this.data.addUnknownKeyValToOutput(outputIndex, keyVal);
    return this;
  }

  clearFinalizedInput(inputIndex: number): this {
    this.data.clearFinalizedInput(inputIndex);
    return this;
  }

  private async rawBlindOutputs(
    blindingDataLike: BlindingDataLike[],
    blindingPubkeys: Buffer[],
    issuanceBlindingPrivKeys: (IssuanceBlindingKeys | undefined)[] = [],
    outputIndexes?: number[],
    opts?: RngOpts,
  ): Promise<this> {
    if (
      this.data.inputs.some(
        (v: PsbtInput) => !v.nonWitnessUtxo && !v.witnessUtxo,
      )
    )
      throw new Error(
        'All inputs must contain a non witness utxo or a witness utxo',
      );

    const c = this.__CACHE;

    if (c.__TX.ins.length !== blindingDataLike.length) {
      throw new Error(
        'blindingDataLike length does not match the number of inputs (undefined for unconfidential utxo)',
      );
    }

    if (!outputIndexes) {
      outputIndexes = [];
      // fill the outputIndexes array with all the output index (except the fee output)
      c.__TX.outs.forEach((out: Output, index: number) => {
        if (out.script.length > 0) outputIndexes!.push(index);
      });
    }

    if (outputIndexes.length !== blindingPubkeys.length)
      throw new Error(
        'not enough blinding public keys to blind the requested outputs',
      );

    const witnesses = this.data.inputs.map(
      (input: PsbtInput, index: number) => {
        if (input.nonWitnessUtxo) {
          const prevTx = nonWitnessUtxoTxFromCache(c, input, index);
          const prevoutIndex = c.__TX.ins[index].index;
          return prevTx.outs[prevoutIndex] as WitnessUtxo;
        }

        if (input.witnessUtxo) {
          return input.witnessUtxo;
        }

        throw new Error('input data needs witness utxo or nonwitness utxo');
      },
    );

    const inputsBlindingData = await Promise.all(
      blindingDataLike.map((data, i) => toBlindingData(data, witnesses[i])),
    );

    // loop over inputs and create blindingData object in case of issuance
    let i = 0;
    for (const input of this.__CACHE.__TX.ins) {
      if (input.issuance) {
        const isConfidentialIssuance =
          issuanceBlindingPrivKeys && issuanceBlindingPrivKeys[i]
            ? true
            : false;
        const entropy = generateEntropy(
          { txHash: input.hash, vout: input.index },
          input.issuance.assetEntropy,
        );
        const asset = calculateAsset(entropy);
        const value = confidential
          .confidentialValueToSatoshi(input.issuance.assetAmount)
          .toString(10);

        const blindingDataIssuance = {
          value,
          asset,
          assetBlindingFactor: isConfidentialIssuance ? randomBytes() : ZERO,
          valueBlindingFactor: isConfidentialIssuance ? randomBytes() : ZERO,
        };

        inputsBlindingData.unshift(blindingDataIssuance);

        if (isConfidentialIssuance) {
          const assetCommitment = await confidential.assetCommitment(
            asset,
            blindingDataIssuance.assetBlindingFactor,
          );
          const valueCommitment = await confidential.valueCommitment(
            value,
            assetCommitment,
            blindingDataIssuance.valueBlindingFactor,
          );
          const rangeProof = await confidential.rangeProofWithoutNonceHash(
            value,
            issuanceBlindingPrivKeys[i]!.assetKey,
            asset,
            blindingDataIssuance.assetBlindingFactor,
            blindingDataIssuance.valueBlindingFactor,
            valueCommitment,
            Buffer.alloc(0),
            '1',
            0,
            52,
          );
          this.__CACHE.__TX.ins[i].issuanceRangeProof = rangeProof;
          this.__CACHE.__TX.ins[i].issuance!.assetAmount = valueCommitment;
        }

        if (hasTokenAmount(input.issuance)) {
          const token = calculateReissuanceToken(
            entropy,
            isConfidentialIssuance,
          );
          const tokenValue = confidential
            .confidentialValueToSatoshi(input.issuance.tokenAmount)
            .toString(10);

          const blindingDataIssuance = {
            value: tokenValue,
            asset: token,
            assetBlindingFactor: isConfidentialIssuance ? randomBytes() : ZERO,
            valueBlindingFactor: isConfidentialIssuance ? randomBytes() : ZERO,
          };

          inputsBlindingData.unshift(blindingDataIssuance);

          if (isConfidentialIssuance) {
            const assetCommitment = await confidential.assetCommitment(
              token,
              blindingDataIssuance.assetBlindingFactor,
            );
            const valueCommitment = await confidential.valueCommitment(
              tokenValue,
              assetCommitment,
              blindingDataIssuance.valueBlindingFactor,
            );

            const rangeProof = await confidential.rangeProofWithoutNonceHash(
              tokenValue,
              issuanceBlindingPrivKeys[i]!.tokenKey,
              token,
              blindingDataIssuance.assetBlindingFactor,
              blindingDataIssuance.valueBlindingFactor,
              valueCommitment,
              Buffer.alloc(0),
              '1',
              0,
              52,
            );

            this.__CACHE.__TX.ins[i].inflationRangeProof = rangeProof;
            this.__CACHE.__TX.ins[i].issuance!.tokenAmount = valueCommitment;
          }
        }
      }
      i++;
    }
    // get data (satoshis & asset) outputs to blind
    const outputsData = outputIndexes.map((index: number) => {
      const output = c.__TX.outs[index];

      // prevent blinding the fee output
      if (output.script.length === 0)
        throw new Error("cant't blind the fee output");

      const value = confidential
        .confidentialValueToSatoshi(output.value)
        .toString(10);
      return [value, output.asset.slice(1)] as [string, Buffer];
    });

    // compute the outputs blinders
    const outputsBlindingData = await computeOutputsBlindingData(
      inputsBlindingData,
      outputsData,
    );

    // use blinders to compute proofs & commitments
    let indexInArray = 0;
    for (const outputIndex of outputIndexes) {
      const randomSeed = randomBytes(opts);
      const ephemeralPrivKey = randomBytes(opts);
      const outputNonce = ecPairFromPrivateKey(ephemeralPrivKey).publicKey;
      const outputBlindingData = outputsBlindingData[indexInArray];

      // commitments
      const assetCommitment = await confidential.assetCommitment(
        outputBlindingData.asset,
        outputBlindingData.assetBlindingFactor,
      );

      const valueCommitment = await confidential.valueCommitment(
        outputBlindingData.value,
        assetCommitment,
        outputBlindingData.valueBlindingFactor,
      );

      // proofs
      const rangeProof = await confidential.rangeProof(
        outputBlindingData.value,
        blindingPubkeys[indexInArray],
        ephemeralPrivKey,
        outputBlindingData.asset,
        outputBlindingData.assetBlindingFactor,
        outputBlindingData.valueBlindingFactor,
        valueCommitment,
        c.__TX.outs[outputIndex].script,
      );

      const surjectionProof = await confidential.surjectionProof(
        outputBlindingData.asset,
        outputBlindingData.assetBlindingFactor,
        inputsBlindingData.map(({ asset }) => asset),
        inputsBlindingData.map(
          ({ assetBlindingFactor }) => assetBlindingFactor,
        ),
        randomSeed,
      );

      // set commitments & proofs & nonce
      c.__TX.outs[outputIndex].asset = assetCommitment;
      c.__TX.outs[outputIndex].value = valueCommitment;
      c.__TX.setOutputNonce(outputIndex, outputNonce);
      c.__TX.setOutputRangeProof(outputIndex, rangeProof);
      c.__TX.setOutputSurjectionProof(outputIndex, surjectionProof);
      indexInArray++;
    }

    c.__FEE = undefined;
    c.__FEE_RATE = undefined;
    c.__EXTRACTED_TX = undefined;

    return this;
  }
}

interface PsbtCache {
  __NON_WITNESS_UTXO_TX_CACHE: Transaction[];
  __NON_WITNESS_UTXO_BUF_CACHE: Buffer[];
  __TX_IN_CACHE: { [index: string]: number };
  __TX: Transaction;
  __FEE_RATE?: number;
  __FEE?: number;
  __EXTRACTED_TX?: Transaction;
}

interface PsbtOptsOptional {
  network?: Network;
  maximumFeeRate?: number;
}

interface PsbtOpts {
  network: Network;
  maximumFeeRate: number;
}

interface PsbtInputExtended extends PsbtInput, TransactionInput {}

type PsbtOutputExtended = PsbtOutputExtendedScript | PsbtOutputExtendedAddress;

interface PsbtOutputExtendedScript extends PsbtOutput {
  script: string | Buffer;
  asset: string | Buffer;
  value: number | Buffer;
  nonce?: string | Buffer;
}

interface PsbtOutputExtendedAddress extends PsbtOutput {
  address: string;
  asset: string | Buffer;
  value: number | Buffer;
  nonce?: string | Buffer;
}

interface HDSignerBase {
  /**
   * DER format compressed publicKey buffer
   */
  publicKey: Buffer;
  /**
   * The first 4 bytes of the sha256-ripemd160 of the publicKey
   */
  fingerprint: Buffer;
}

interface HDSigner extends HDSignerBase {
  /**
   * The path string must match /^m(\/\d+'?)+$/
   * ex. m/44'/0'/0'/1/23 levels with ' must be hard derivations
   */
  derivePath(path: string): HDSigner;
  /**
   * Input hash (the "message digest") for the signature algorithm
   * Return a 64 byte signature (32 byte r and 32 byte s in that order)
   */
  sign(hash: Buffer): Buffer;
}

/**
 * Same as above but with async sign method
 */
interface HDSignerAsync extends HDSignerBase {
  derivePath(path: string): HDSignerAsync;
  sign(hash: Buffer): Promise<Buffer>;
}

/**
 * This function is needed to pass to the bip174 base class's fromBuffer.
 * It takes the "transaction buffer" portion of the psbt buffer and returns a
 * Transaction (From the bip174 library) interface.
 */
const transactionFromBuffer: TransactionFromBuffer = (
  buffer: Buffer,
): ITransaction => new PsbtTransaction(buffer);

/**
 * This class implements the Transaction interface from bip174 library.
 * It contains a liquidjs-lib Transaction object.
 */
class PsbtTransaction implements ITransaction {
  tx: Transaction;
  constructor(buffer: Buffer = Buffer.from([2, 0, 0, 0, 0, 0, 0, 0, 0, 0, 0])) {
    this.tx = Transaction.fromBuffer(buffer);
    checkTxEmpty(this.tx);
    Object.defineProperty(this, 'tx', {
      enumerable: false,
      writable: true,
    });
  }

  getInputOutputCounts(): {
    inputCount: number;
    outputCount: number;
  } {
    return {
      inputCount: this.tx.ins.length,
      outputCount: this.tx.outs.length,
    };
  }

  addInput(input: any): void {
    if (
      (input as any).hash === undefined ||
      (input as any).index === undefined ||
      (!Buffer.isBuffer((input as any).hash) &&
        typeof (input as any).hash !== 'string') ||
      typeof (input as any).index !== 'number'
    ) {
      throw new Error('Error adding input.');
    }
    const hash =
      typeof input.hash === 'string'
        ? reverseBuffer(Buffer.from(input.hash, 'hex'))
        : input.hash;
    this.tx.addInput(hash, input.index, input.sequence);
  }

  addOutput(output: any): void {
    if (
      (output as any).script === undefined ||
      (!Buffer.isBuffer((output as any).script) &&
        typeof output.script !== 'string') ||
      (output as any).value === undefined ||
      (!Buffer.isBuffer((output as any).value) &&
        typeof (output as any).value !== 'number') ||
      (output as any).asset === undefined ||
      (!Buffer.isBuffer((output as any).asset) &&
        typeof output.asset !== 'string')
    ) {
      throw new Error('Error adding output.');
    }
    const nonce = Buffer.alloc(1, 0);
    const script = Buffer.isBuffer(output.script)
      ? output.script
      : Buffer.from(output.script, 'hex');
    const value = Buffer.isBuffer(output.value)
      ? output.value
      : confidential.satoshiToConfidentialValue(output.value);
    const asset = Buffer.isBuffer(output.asset)
      ? output.asset
      : Buffer.concat([
          Buffer.alloc(1, 1),
          reverseBuffer(Buffer.from(output.asset, 'hex')),
        ]);
    this.tx.addOutput(script, value, asset, nonce);
  }

  toBuffer(): Buffer {
    return this.tx.toBuffer();
  }
}

function canFinalize(
  input: PsbtInput,
  script: Buffer,
  scriptType: string,
): boolean {
  switch (scriptType) {
    case 'pubkey':
    case 'pubkeyhash':
    case 'witnesspubkeyhash':
      return hasSigs(1, input.partialSig);
    case 'multisig':
      const p2ms = payments.p2ms({ output: script });
      return hasSigs(p2ms.m!, input.partialSig, p2ms.pubkeys);
    default:
      return false;
  }
}

function hasSigs(
  neededSigs: number,
  partialSig?: any[],
  pubkeys?: Buffer[],
): boolean {
  if (!partialSig) return false;
  let sigs: any;
  if (pubkeys) {
    sigs = pubkeys
      .map(pkey => {
        const pubkey = ecPairFromPublicKey(pkey, { compressed: true })
          .publicKey;
        return partialSig.find(pSig => pSig.pubkey.equals(pubkey));
      })
      .filter(v => !!v);
  } else {
    sigs = partialSig;
  }
  if (sigs.length > neededSigs) throw new Error('Too many signatures');
  return sigs.length === neededSigs;
}

function isFinalized(input: PsbtInput): boolean {
  return !!input.finalScriptSig || !!input.finalScriptWitness;
}

function isPaymentFactory(payment: any): (script: Buffer) => boolean {
  return (script: Buffer): boolean => {
    try {
      payment({ output: script });
      return true;
    } catch (err) {
      return false;
    }
  };
}
const isP2MS = isPaymentFactory(payments.p2ms);
const isP2PK = isPaymentFactory(payments.p2pk);
const isP2PKH = isPaymentFactory(payments.p2pkh);
const isP2WPKH = isPaymentFactory(payments.p2wpkh);
const isP2WSHScript = isPaymentFactory(payments.p2wsh);

function check32Bit(num: number): void {
  if (
    typeof num !== 'number' ||
    num !== Math.floor(num) ||
    num > 0xffffffff ||
    num < 0
  ) {
    throw new Error('Invalid 32 bit integer');
  }
}

function checkFees(psbt: Psbt, cache: PsbtCache, opts: PsbtOpts): void {
  const feeRate = cache.__FEE_RATE || psbt.getFeeRate();
  const vsize = cache.__EXTRACTED_TX!.virtualSize();
  const satoshis = feeRate * vsize;
  if (feeRate >= opts.maximumFeeRate) {
    throw new Error(
      `Warning: You are paying around ${(satoshis / 1e8).toFixed(8)} in ` +
        `fees, which is ${feeRate} satoshi per byte for a transaction ` +
        `with a VSize of ${vsize} bytes (segwit counted as 0.25 byte per ` +
        `byte). Use setMaximumFeeRate method to raise your threshold, or ` +
        `pass true to the first arg of extractTransaction.`,
    );
  }
}

function checkInputsForPartialSig(inputs: PsbtInput[], action: string): void {
  inputs.forEach(input => {
    let throws = false;
    let pSigs: PartialSig[] = [];
    if ((input.partialSig || []).length === 0) {
      if (!input.finalScriptSig && !input.finalScriptWitness) return;
      pSigs = getPsigsFromInputFinalScripts(input);
    } else {
      pSigs = input.partialSig!;
    }
    pSigs.forEach(pSig => {
      const { hashType } = bscript.signature.decode(pSig.signature);
      const whitelist: string[] = [];
      const isAnyoneCanPay = hashType & Transaction.SIGHASH_ANYONECANPAY;
      if (isAnyoneCanPay) whitelist.push('addInput');
      const hashMod = hashType & 0x1f;
      switch (hashMod) {
        case Transaction.SIGHASH_ALL:
          break;
        case Transaction.SIGHASH_SINGLE:
        case Transaction.SIGHASH_NONE:
          whitelist.push('addOutput');
          whitelist.push('setInputSequence');
          break;
      }
      if (whitelist.indexOf(action) === -1) {
        throws = true;
      }
    });
    if (throws) {
      throw new Error('Can not modify transaction, signatures exist.');
    }
  });
}

function checkPartialSigSighashes(input: PsbtInput): void {
  if (!input.sighashType || !input.partialSig) return;
  const { partialSig, sighashType } = input;
  partialSig.forEach(pSig => {
    const { hashType } = bscript.signature.decode(pSig.signature);
    if (sighashType !== hashType) {
      throw new Error('Signature sighash does not match input sighash type');
    }
  });
}

function checkScriptForPubkey(
  pubkey: Buffer,
  script: Buffer,
  action: string,
): void {
  const pubkeyHash = hash160(pubkey);

  const decompiled = bscript.decompile(script);
  if (decompiled === null) throw new Error('Unknown script error');

  const hasKey = decompiled.some(element => {
    if (typeof element === 'number') return false;
    return element.equals(pubkey) || element.equals(pubkeyHash);
  });

  if (!hasKey) {
    throw new Error(
      `Can not ${action} for this input with the key ${pubkey.toString('hex')}`,
    );
  }
}

function checkTxEmpty(tx: Transaction): void {
  const isEmpty = tx.ins.every(
    input => input.script && input.script.length === 0,
  );
  if (!isEmpty) {
    throw new Error('Format Error: Transaction ScriptSigs are not empty');
  }
  // if (tx.flag === 1 && tx.witnessIn.length > 0) {
  //   throw new Error('Format Error: Transaction WitnessScriptSigs are not empty');
  // }
}

function checkTxForDupeIns(tx: Transaction, cache: PsbtCache): void {
  tx.ins.forEach(input => {
    checkTxInputCache(cache, input);
  });
}

function checkTxInputCache(
  cache: PsbtCache,
  input: { hash: Buffer; index: number },
): void {
  const key =
    reverseBuffer(Buffer.from(input.hash)).toString('hex') + ':' + input.index;
  if (cache.__TX_IN_CACHE[key]) throw new Error('Duplicate input detected.');
  cache.__TX_IN_CACHE[key] = 1;
}

function scriptCheckerFactory(
  payment: any,
  paymentScriptName: string,
): (idx: number, spk: Buffer, rs: Buffer) => void {
  return (
    inputIndex: number,
    scriptPubKey: Buffer,
    redeemScript: Buffer,
  ): void => {
    const redeemScriptOutput = payment({
      redeem: { output: redeemScript },
    }).output as Buffer;

    if (!scriptPubKey.equals(redeemScriptOutput)) {
      throw new Error(
        `${paymentScriptName} for input #${inputIndex} doesn't match the scriptPubKey in the prevout`,
      );
    }
  };
}
const checkRedeemScript = scriptCheckerFactory(payments.p2sh, 'Redeem script');
const checkWitnessScript = scriptCheckerFactory(
  payments.p2wsh,
  'Witness script',
);

type TxCacheNumberKey = '__FEE_RATE' | '__FEE';
function getTxCacheValue(
  key: TxCacheNumberKey,
  name: string,
  inputs: PsbtInput[],
  c: PsbtCache,
): number | undefined {
  if (!inputs.every(isFinalized))
    throw new Error(`PSBT must be finalized to calculate ${name}`);
  if (key === '__FEE_RATE' && c.__FEE_RATE) return c.__FEE_RATE;
  if (key === '__FEE' && c.__FEE) return c.__FEE;
  let tx: Transaction;
  let mustFinalize = true;
  if (c.__EXTRACTED_TX) {
    tx = c.__EXTRACTED_TX;
    mustFinalize = false;
  } else {
    tx = c.__TX.clone();
  }
  inputFinalizeGetAmts(inputs, tx, c, mustFinalize);
  if (key === '__FEE_RATE') return c.__FEE_RATE!;
  else if (key === '__FEE') return c.__FEE!;
}

function getFinalScripts(
  script: Buffer,
  scriptType: string,
  partialSig: PartialSig[],
  isSegwit: boolean,
  isP2SH: boolean,
  isP2WSH: boolean,
): {
  finalScriptSig: Buffer | undefined;
  finalScriptWitness: Buffer | undefined;
} {
  let finalScriptSig: Buffer | undefined;
  let finalScriptWitness: Buffer | undefined;

  // Wow, the payments API is very handy
  const payment: payments.Payment = getPayment(script, scriptType, partialSig);
  const p2wsh = !isP2WSH ? null : payments.p2wsh({ redeem: payment });
  const p2sh = !isP2SH ? null : payments.p2sh({ redeem: p2wsh || payment });

  if (isSegwit) {
    if (p2wsh) {
      finalScriptWitness = witnessStackToScriptWitness(p2wsh.witness!);
    } else {
      finalScriptWitness = witnessStackToScriptWitness(payment.witness!);
    }
    if (p2sh) {
      finalScriptSig = p2sh.input;
    }
  } else {
    if (p2sh) {
      finalScriptSig = p2sh.input;
    } else {
      finalScriptSig = payment.input;
    }
  }
  return {
    finalScriptSig,
    finalScriptWitness,
  };
}

function getHashAndSighashType(
  inputs: PsbtInput[],
  inputIndex: number,
  pubkey: Buffer,
  cache: PsbtCache,
  sighashTypes: number[],
): {
  hash: Buffer;
  sighashType: number;
} {
  const input = checkForInput(inputs, inputIndex);
  const { hash, sighashType, script } = getHashForSig(
    inputIndex,
    input,
    cache,
    sighashTypes,
  );
  checkScriptForPubkey(pubkey, script, 'sign');
  return {
    hash,
    sighashType,
  };
}

function getHashForSig(
  inputIndex: number,
  input: PsbtInput,
  cache: PsbtCache,
  sighashTypes?: number[],
): {
  script: Buffer;
  hash: Buffer;
  sighashType: number;
} {
  const unsignedTx = cache.__TX;
  const sighashType = input.sighashType || Transaction.SIGHASH_ALL;
  if (sighashTypes && sighashTypes.indexOf(sighashType) < 0) {
    const str = sighashTypeToString(sighashType);
    throw new Error(
      `Sighash type is not allowed. Retry the sign method passing the ` +
        `sighashTypes array of whitelisted types. Sighash type: ${str}`,
    );
  }
  let hash: Buffer;
  let script: Buffer;

  if (input.nonWitnessUtxo) {
    const nonWitnessUtxoTx = nonWitnessUtxoTxFromCache(
      cache,
      input,
      inputIndex,
    );

    const prevoutHash = unsignedTx.ins[inputIndex].hash;
    const utxoHash = nonWitnessUtxoTx.getHash();

    // If a non-witness UTXO is provided, its hash must match the hash specified in the prevout
    if (!prevoutHash.equals(utxoHash)) {
      throw new Error(
        `Non-witness UTXO hash for input #${inputIndex} doesn't match the hash specified in the prevout`,
      );
    }

    const prevoutIndex = unsignedTx.ins[inputIndex].index;
    const prevout = nonWitnessUtxoTx.outs[prevoutIndex] as Output;

    if (input.redeemScript) {
      // If a redeemScript is provided, the scriptPubKey must be for that redeemScript
      checkRedeemScript(inputIndex, prevout.script, input.redeemScript);
      script = input.redeemScript;
    } else {
      script = prevout.script;
    }

    if (isP2WSHScript(script)) {
      if (!input.witnessScript)
        throw new Error('Segwit input needs witnessScript if not P2WPKH');
      checkWitnessScript(inputIndex, script, input.witnessScript);
      hash = unsignedTx.hashForWitnessV0(
        inputIndex,
        input.witnessScript,
        prevout.value,
        sighashType,
      );
      script = input.witnessScript;
    } else if (isP2WPKH(script)) {
      // P2WPKH uses the P2PKH template for prevoutScript when signing
      const signingScript = payments.p2pkh({ hash: script.slice(2) }).output!;
      hash = unsignedTx.hashForWitnessV0(
        inputIndex,
        signingScript,
        prevout.value,
        sighashType,
      );
    } else {
      hash = unsignedTx.hashForSignature(inputIndex, script, sighashType);
    }
  } else if (input.witnessUtxo) {
    let _script: Buffer; // so we don't shadow the `let script` above
    if (input.redeemScript) {
      // If a redeemScript is provided, the scriptPubKey must be for that redeemScript
      checkRedeemScript(
        inputIndex,
        input.witnessUtxo.script,
        input.redeemScript,
      );
      _script = input.redeemScript;
    } else {
      _script = input.witnessUtxo.script;
    }
    if (isP2WPKH(_script)) {
      // P2WPKH uses the P2PKH template for prevoutScript when signing
      const signingScript = payments.p2pkh({ hash: _script.slice(2) }).output!;
      hash = unsignedTx.hashForWitnessV0(
        inputIndex,
        signingScript,
        input.witnessUtxo.value,
        sighashType,
      );
      script = _script;
    } else if (isP2WSHScript(_script)) {
      if (!input.witnessScript)
        throw new Error('Segwit input needs witnessScript if not P2WPKH');
      checkWitnessScript(inputIndex, _script, input.witnessScript);
      hash = unsignedTx.hashForWitnessV0(
        inputIndex,
        input.witnessScript,
        input.witnessUtxo.value,
        sighashType,
      );
      // want to make sure the script we return is the actual meaningful script
      script = input.witnessScript;
    } else {
      throw new Error(
        `Input #${inputIndex} has witnessUtxo but non-segwit script: ` +
          `${_script.toString('hex')}`,
      );
    }
  } else {
    throw new Error('Need a Utxo input item for signing');
  }
  return {
    script,
    sighashType,
    hash,
  };
}

function getPayment(
  script: Buffer,
  scriptType: string,
  partialSig: PartialSig[],
): payments.Payment {
  let payment: payments.Payment;
  switch (scriptType) {
    case 'multisig':
      const sigs = getSortedSigs(script, partialSig);
      payment = payments.p2ms({
        output: script,
        signatures: sigs,
      });
      break;
    case 'pubkey':
      payment = payments.p2pk({
        output: script,
        signature: partialSig[0].signature,
      });
      break;
    case 'pubkeyhash':
      payment = payments.p2pkh({
        output: script,
        pubkey: partialSig[0].pubkey,
        signature: partialSig[0].signature,
      });
      break;
    case 'witnesspubkeyhash':
      payment = payments.p2wpkh({
        output: script,
        pubkey: partialSig[0].pubkey,
        signature: partialSig[0].signature,
      });
      break;
  }
  return payment!;
}

function getPsigsFromInputFinalScripts(input: PsbtInput): PartialSig[] {
  const scriptItems = !input.finalScriptSig
    ? []
    : bscript.decompile(input.finalScriptSig) || [];
  const witnessItems = !input.finalScriptWitness
    ? []
    : bscript.decompile(input.finalScriptWitness) || [];
  return scriptItems
    .concat(witnessItems)
    .filter(item => {
      return Buffer.isBuffer(item) && bscript.isCanonicalScriptSignature(item);
    })
    .map(sig => ({ signature: sig })) as PartialSig[];
}

interface GetScriptReturn {
  script: Buffer | null;
  isSegwit: boolean;
  isP2SH: boolean;
  isP2WSH: boolean;
}

function getScriptFromInput(
  inputIndex: number,
  input: PsbtInput,
  cache: PsbtCache,
): GetScriptReturn {
  const unsignedTx = cache.__TX;
  const res: GetScriptReturn = {
    script: null,
    isSegwit: false,
    isP2SH: false,
    isP2WSH: false,
  };
  res.isP2SH = !!input.redeemScript;
  res.isP2WSH = !!input.witnessScript;
  if (input.witnessScript) {
    res.script = input.witnessScript;
  } else if (input.redeemScript) {
    res.script = input.redeemScript;
  } else {
    if (input.nonWitnessUtxo) {
      const nonWitnessUtxoTx = nonWitnessUtxoTxFromCache(
        cache,
        input,
        inputIndex,
      );
      const prevoutIndex = unsignedTx.ins[inputIndex].index;
      res.script = nonWitnessUtxoTx.outs[prevoutIndex].script;
    } else if (input.witnessUtxo) {
      res.script = input.witnessUtxo.script;
    }
  }
  if (input.witnessScript || isP2WPKH(res.script!)) {
    res.isSegwit = true;
  }
  return res;
}

function getSignersFromHD(
  inputIndex: number,
  inputs: PsbtInput[],
  hdKeyPair: HDSigner | HDSignerAsync,
): Array<Signer | SignerAsync> {
  const input = checkForInput(inputs, inputIndex);
  if (!input.bip32Derivation || input.bip32Derivation.length === 0) {
    throw new Error('Need bip32Derivation to sign with HD');
  }
  const myDerivations = input.bip32Derivation
    .map(bipDv => {
      if (bipDv.masterFingerprint.equals(hdKeyPair.fingerprint)) {
        return bipDv;
      } else {
        return;
      }
    })
    .filter(v => !!v);
  if (myDerivations.length === 0) {
    throw new Error(
      'Need one bip32Derivation masterFingerprint to match the HDSigner fingerprint',
    );
  }
  const signers: Array<Signer | SignerAsync> = myDerivations.map(bipDv => {
    const node = hdKeyPair.derivePath(bipDv!.path);
    if (!bipDv!.pubkey.equals(node.publicKey)) {
      throw new Error('pubkey did not match bip32Derivation');
    }
    return node;
  });
  return signers;
}

function getSortedSigs(script: Buffer, partialSig: PartialSig[]): Buffer[] {
  const p2ms = payments.p2ms({ output: script });
  // for each pubkey in order of p2ms script
  return p2ms
    .pubkeys!.map(pk => {
      // filter partialSig array by pubkey being equal
      return (
        partialSig.filter(ps => {
          return ps.pubkey.equals(pk);
        })[0] || {}
      ).signature;
      // Any pubkey without a match will return undefined
      // this last filter removes all the undefined items in the array.
    })
    .filter(v => !!v);
}

function scriptWitnessToWitnessStack(buffer: Buffer): Buffer[] {
  let offset = 0;

  function readSlice(n: number): Buffer {
    offset += n;
    return buffer.slice(offset - n, offset);
  }

  function readVarInt(): number {
    const vi = varuint.decode(buffer, offset);
    offset += (varuint.decode as any).bytes;
    return vi;
  }

  function readVarSlice(): Buffer {
    return readSlice(readVarInt());
  }

  function readVector(): Buffer[] {
    const count = readVarInt();
    const vector: Buffer[] = [];
    for (let i = 0; i < count; i++) vector.push(readVarSlice());
    return vector;
  }

  return readVector();
}

function sighashTypeToString(sighashType: number): string {
  let text =
    sighashType & Transaction.SIGHASH_ANYONECANPAY
      ? 'SIGHASH_ANYONECANPAY | '
      : '';
  const sigMod = sighashType & 0x1f;
  switch (sigMod) {
    case Transaction.SIGHASH_ALL:
      text += 'SIGHASH_ALL';
      break;
    case Transaction.SIGHASH_SINGLE:
      text += 'SIGHASH_SINGLE';
      break;
    case Transaction.SIGHASH_NONE:
      text += 'SIGHASH_NONE';
      break;
  }
  return text;
}

function witnessStackToScriptWitness(witness: Buffer[]): Buffer {
  let buffer = Buffer.allocUnsafe(0);

  function writeSlice(slice: Buffer): void {
    buffer = Buffer.concat([buffer, Buffer.from(slice)]);
  }

  function writeVarInt(i: number): void {
    const currentLen = buffer.length;
    const varintLen = varuint.encodingLength(i);

    buffer = Buffer.concat([buffer, Buffer.allocUnsafe(varintLen)]);
    varuint.encode(i, buffer, currentLen);
  }

  function writeVarSlice(slice: Buffer): void {
    writeVarInt(slice.length);
    writeSlice(slice);
  }

  function writeVector(vector: Buffer[]): void {
    writeVarInt(vector.length);
    vector.forEach(writeVarSlice);
  }

  writeVector(witness);

  return buffer;
}

function addNonWitnessTxCache(
  cache: PsbtCache,
  input: PsbtInput,
  inputIndex: number,
): void {
  cache.__NON_WITNESS_UTXO_BUF_CACHE[inputIndex] = input.nonWitnessUtxo!;

  const tx = Transaction.fromBuffer(input.nonWitnessUtxo!);
  cache.__NON_WITNESS_UTXO_TX_CACHE[inputIndex] = tx;

  const self = cache;
  const selfIndex = inputIndex;
  delete input.nonWitnessUtxo;
  Object.defineProperty(input, 'nonWitnessUtxo', {
    enumerable: true,
    get(): Buffer {
      const buf = self.__NON_WITNESS_UTXO_BUF_CACHE[selfIndex];
      const txCache = self.__NON_WITNESS_UTXO_TX_CACHE[selfIndex];
      if (buf !== undefined) {
        return buf;
      } else {
        const newBuf = txCache.toBuffer();
        self.__NON_WITNESS_UTXO_BUF_CACHE[selfIndex] = newBuf;
        return newBuf;
      }
    },
    set(data: Buffer): void {
      self.__NON_WITNESS_UTXO_BUF_CACHE[selfIndex] = data;
    },
  });
}

function inputFinalizeGetAmts(
  inputs: PsbtInput[],
  tx: Transaction,
  cache: PsbtCache,
  mustFinalize: boolean,
): void {
  inputs.forEach((input, idx) => {
    if (mustFinalize && input.finalScriptSig)
      tx.ins[idx].script = input.finalScriptSig;
    if (mustFinalize && input.finalScriptWitness) {
      tx.ins[idx].witness = scriptWitnessToWitnessStack(
        input.finalScriptWitness,
      );
    }
  });
  if (tx.ins.some(x => x.witness.length !== 0)) {
    tx.flag = 1;
  }
  const bytes = tx.virtualSize();
  const fee = 2 * bytes;
  cache.__FEE = fee;
  cache.__EXTRACTED_TX = tx;
  cache.__FEE_RATE = Math.floor(fee / bytes);
}

function nonWitnessUtxoTxFromCache(
  cache: PsbtCache,
  input: PsbtInput,
  inputIndex: number,
): Transaction {
  const c = cache.__NON_WITNESS_UTXO_TX_CACHE;
  if (!c[inputIndex]) {
    addNonWitnessTxCache(cache, input, inputIndex);
  }
  return c[inputIndex];
}

function classifyScript(script: Buffer): string {
  if (isP2WPKH(script)) return 'witnesspubkeyhash';
  if (isP2PKH(script)) return 'pubkeyhash';
  if (isP2MS(script)) return 'multisig';
  if (isP2PK(script)) return 'pubkey';
  return 'nonstandard';
}

function range(n: number): number[] {
  return [...Array(n).keys()];
}

interface RngOpts {
  rng?(arg0: number): Buffer;
}

function randomBytes(options?: RngOpts): Buffer {
  if (options === undefined) options = {};
  const rng = options.rng || _randomBytes;
  return rng(32);
}

// Buffer = privateBlindingKey for conf inputs
// BlindingData = blinders for already unblinded conf inputs
// undefined = unconfidential inputs
export type BlindingDataLike =
  | Buffer
  | confidential.UnblindOutputResult
  | undefined;

/**
 * Compute outputs blinders
 * @param inputsBlindingData the transaction inputs blinding data
 * @param outputsData data = [satoshis, asset] of output to blind ([string Buffer])
 * @returns an array of BlindingData[] corresponding of blinders to blind outputs specified in outputsData
 */
export async function computeOutputsBlindingData(
  inputsBlindingData: confidential.UnblindOutputResult[],
  outputsData: Array<[string, Buffer]>,
): Promise<confidential.UnblindOutputResult[]> {
  const outputsBlindingData: confidential.UnblindOutputResult[] = [];
  outputsData.slice(0, outputsData.length - 1).forEach(([satoshis, asset]) => {
    const blindingData: confidential.UnblindOutputResult = {
      value: satoshis,
      asset,
      valueBlindingFactor: randomBytes(),
      assetBlindingFactor: randomBytes(),
    };
    outputsBlindingData.push(blindingData);
  });

  const [lastOutputValue, lastOutputAsset] = outputsData[
    outputsData.length - 1
  ];
  const finalBlindingData: confidential.UnblindOutputResult = {
    value: lastOutputValue,
    asset: lastOutputAsset,
    assetBlindingFactor: randomBytes(),
    valueBlindingFactor: Buffer.from([]), // invalid at this step
  };

  // values
  const inputsValues = inputsBlindingData.map(({ value }) => value);
  const outputsValues = outputsData
    .map(([amount]) => amount)
    .concat(lastOutputValue);
  // asset blinders
  const inputsAssetBlinders = inputsBlindingData.map(
    ({ assetBlindingFactor }) => assetBlindingFactor,
  );
  const outputsAssetBlinders = outputsBlindingData
    .map(({ assetBlindingFactor }) => assetBlindingFactor)
    .concat(finalBlindingData.assetBlindingFactor);
  // value blinders
  const inputsAmountBlinders = inputsBlindingData.map(
    ({ valueBlindingFactor }) => valueBlindingFactor,
  );
  const outputsAmountBlinders = outputsBlindingData.map(
    ({ valueBlindingFactor }) => valueBlindingFactor,
  );

  // compute output final amount blinder
  const finalAmountBlinder = await confidential.valueBlindingFactor(
    inputsValues,
    outputsValues,
    inputsAssetBlinders,
    outputsAssetBlinders,
    inputsAmountBlinders,
    outputsAmountBlinders,
  );

  finalBlindingData.valueBlindingFactor = finalAmountBlinder;
  outputsBlindingData.push(finalBlindingData);

  return outputsBlindingData;
}

/**
 * toBlindingData convert a BlindingDataLike to UnblindOutputResult
 * @param blindDataLike blinding data "like" associated to a specific input I
 * @param witnessUtxo the prevout of the input I
 */
export async function toBlindingData(
  blindDataLike: BlindingDataLike,
  witnessUtxo?: WitnessUtxo,
): Promise<confidential.UnblindOutputResult> {
  if (!blindDataLike) {
    if (!witnessUtxo) throw new Error('need witnessUtxo');
    return getUnconfidentialWitnessUtxoBlindingData(witnessUtxo);
  }

  if (Buffer.isBuffer(blindDataLike)) {
    if (!witnessUtxo) throw new Error('need witnessUtxo');
    return confidential.unblindOutputWithKey(witnessUtxo, blindDataLike);
  }

  return blindDataLike;
}

function getUnconfidentialWitnessUtxoBlindingData(
  prevout: WitnessUtxo,
): confidential.UnblindOutputResult {
  const unblindedInputBlindingData: confidential.UnblindOutputResult = {
    value: confidential.confidentialValueToSatoshi(prevout.value).toString(10),
    valueBlindingFactor: ZERO,
    asset: prevout.asset.slice(1),
    assetBlindingFactor: ZERO,
  };

  return unblindedInputBlindingData;
}<|MERGE_RESOLUTION|>--- conflicted
+++ resolved
@@ -1,10 +1,5 @@
 import * as confidential from './confidential';
-<<<<<<< HEAD
-import * as varuint from 'bip174/src/lib/converter/varint';
-=======
-import * as payments from './payments';
 import * as varuint from 'bip174-liquid/src/lib/converter/varint';
->>>>>>> 7e4be3e2
 
 import {
   Transaction as ITransaction,
@@ -18,14 +13,10 @@
   TransactionFromBuffer,
   TransactionInput,
   WitnessUtxo,
-<<<<<<< HEAD
-} from 'bip174/src/lib/interfaces';
+} from 'bip174-liquid/src/lib/interfaces';
 import { isConfidential, toOutputScript } from './address';
 import { reverseBuffer } from './bufferutils';
 import { hash160 } from './crypto';
-=======
-} from 'bip174-liquid/src/lib/interfaces';
->>>>>>> 7e4be3e2
 import { Network, liquid as btcNetwork } from './networks';
 import { Output, Transaction, ZERO } from './transaction';
 import {
@@ -34,7 +25,6 @@
   fromPrivateKey as ecPairFromPrivateKey,
   fromPublicKey as ecPairFromPublicKey,
 } from './ecpair';
-<<<<<<< HEAD
 import {
   calculateAsset,
   calculateReissuanceToken,
@@ -46,17 +36,10 @@
 } from './issuance';
 import * as payments from './payments';
 import * as bscript from './script';
-import { Psbt as PsbtBase } from 'bip174';
-import { checkForInput } from 'bip174/src/lib/utils';
 import { IssuanceBlindingKeys } from './types';
-=======
 
 import { Psbt as PsbtBase } from 'bip174-liquid';
 import { checkForInput } from 'bip174-liquid/src/lib/utils';
-import { hash160 } from './crypto';
-import { reverseBuffer } from './bufferutils';
-import { toOutputScript } from './address';
->>>>>>> 7e4be3e2
 
 const _randomBytes = require('randombytes');
 
