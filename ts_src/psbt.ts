--- conflicted
+++ resolved
@@ -2,11 +2,7 @@
 import * as varuint from 'bip174-liquid/src/lib/converter/varint';
 
 import {
-<<<<<<< HEAD
   Transaction as ITransaction,
-=======
-  Bip32Derivation,
->>>>>>> 11202eb7
   KeyValue,
   PartialSig,
   PsbtGlobalUpdate,
@@ -15,7 +11,6 @@
   PsbtOutput,
   PsbtOutputUpdate,
   TransactionFromBuffer,
-<<<<<<< HEAD
   TransactionInput,
   WitnessUtxo,
   NonWitnessUtxo,
@@ -45,14 +40,6 @@
   toConfidentialAssetAmount,
   toConfidentialTokenAmount,
 } from './issuance';
-=======
-} from 'bip174/src/lib/interfaces';
-import { checkForInput, checkForOutput } from 'bip174/src/lib/utils';
-import { fromOutputScript, toOutputScript } from './address';
-import { cloneBuffer, reverseBuffer } from './bufferutils';
-import { hash160 } from './crypto';
-import { bitcoin as btcNetwork, Network } from './networks';
->>>>>>> 11202eb7
 import * as payments from './payments';
 import * as bscript from './script';
 import { IssuanceBlindingKeys } from './types';
@@ -88,32 +75,6 @@
 const _randomBytes = require('randombytes');
 
 const issuancePrefix = Buffer.of(0x01);
-
-export interface TransactionInput {
-  hash: string | Buffer;
-  index: number;
-  sequence?: number;
-}
-
-export interface PsbtTxInput extends TransactionInput {
-  hash: Buffer;
-}
-
-export interface TransactionOutput {
-  script: Buffer;
-  value: number;
-}
-
-export interface PsbtTxOutput extends TransactionOutput {
-  address: string | undefined;
-}
-
-// msghash is 32 byte hash of preimage, signature is 64 byte compact signature (r,s 32 bytes each)
-export type ValidateSigFunction = (
-  pubkey: Buffer,
-  msghash: Buffer,
-  signature: Buffer,
-) => boolean;
 
 /**
  * These are the default arguments for a Psbt instance.
@@ -196,15 +157,6 @@
       __NON_WITNESS_UTXO_BUF_CACHE: [],
       __TX_IN_CACHE: {},
       __TX: (this.data.globalMap.unsignedTx as PsbtTransaction).tx,
-      // Psbt's predecesor (TransactionBuilder - now removed) behavior
-      // was to not confirm input values  before signing.
-      // Even though we highly encourage people to get
-      // the full parent transaction to verify values, the ability to
-      // sign non-segwit inputs without the full transaction was often
-      // requested. So the only way to activate is to use @ts-ignore.
-      // We will disable exporting the Psbt when unsafe sign is active.
-      // because it is not BIP174 compliant.
-      __UNSAFE_SIGN_NONSEGWIT: false,
     };
     if (this.data.inputs.length === 0) this.setVersion(2);
 
@@ -227,44 +179,6 @@
     return this.data.inputs.length;
   }
 
-  get version(): number {
-    return this.__CACHE.__TX.version;
-  }
-
-  set version(version: number) {
-    this.setVersion(version);
-  }
-
-  get locktime(): number {
-    return this.__CACHE.__TX.locktime;
-  }
-
-  set locktime(locktime: number) {
-    this.setLocktime(locktime);
-  }
-
-  get txInputs(): PsbtTxInput[] {
-    return this.__CACHE.__TX.ins.map(input => ({
-      hash: cloneBuffer(input.hash),
-      index: input.index,
-      sequence: input.sequence,
-    }));
-  }
-
-  get txOutputs(): PsbtTxOutput[] {
-    return this.__CACHE.__TX.outs.map(output => {
-      let address;
-      try {
-        address = fromOutputScript(output.script, this.opts.network);
-      } catch (_) {}
-      return {
-        script: cloneBuffer(output.script),
-        value: output.value,
-        address,
-      };
-    });
-  }
-
   combine(...those: Psbt[]): this {
     this.data.combine(...those.map(o => o.data));
     return this;
@@ -330,7 +244,6 @@
       );
     }
     checkInputsForPartialSig(this.data.inputs, 'addInput');
-    if (inputData.witnessScript) checkInvalidP2WSH(inputData.witnessScript);
     const c = this.__CACHE;
     this.data.addInput(inputData);
     const txIn = c.__TX.ins[c.__TX.ins.length - 1];
@@ -522,10 +435,7 @@
     return this;
   }
 
-  finalizeInput(
-    inputIndex: number,
-    finalScriptsFunc: FinalScriptsFunc = getFinalScripts,
-  ): this {
+  finalizeInput(inputIndex: number): this {
     const input = checkForInput(this.data.inputs, inputIndex);
     const { script, isP2SH, isP2WSH, isSegwit } = getScriptFromInput(
       inputIndex,
@@ -534,12 +444,16 @@
     );
     if (!script) throw new Error(`No script found for input #${inputIndex}`);
 
+    const scriptType = classifyScript(script);
+    if (!canFinalize(input, script, scriptType))
+      throw new Error(`Can not finalize input #${inputIndex}`);
+
     checkPartialSigSighashes(input);
 
-    const { finalScriptSig, finalScriptWitness } = finalScriptsFunc(
-      inputIndex,
-      input,
+    const { finalScriptSig, finalScriptWitness } = getFinalScripts(
       script,
+      scriptType,
+      input.partialSig!,
       isSegwit,
       isP2SH,
       isP2WSH,
@@ -555,67 +469,19 @@
     return this;
   }
 
-  getInputType(inputIndex: number): AllScriptType {
-    const input = checkForInput(this.data.inputs, inputIndex);
-    const script = getScriptFromUtxo(inputIndex, input, this.__CACHE);
-    const result = getMeaningfulScript(
-      script,
-      inputIndex,
-      'input',
-      input.redeemScript || redeemFromFinalScriptSig(input.finalScriptSig),
-      input.witnessScript ||
-        redeemFromFinalWitnessScript(input.finalScriptWitness),
-    );
-    const type = result.type === 'raw' ? '' : result.type + '-';
-    const mainType = classifyScript(result.meaningfulScript);
-    return (type + mainType) as AllScriptType;
-  }
-
-  inputHasPubkey(inputIndex: number, pubkey: Buffer): boolean {
-    const input = checkForInput(this.data.inputs, inputIndex);
-    return pubkeyInInput(pubkey, input, inputIndex, this.__CACHE);
-  }
-
-  inputHasHDKey(inputIndex: number, root: HDSigner): boolean {
-    const input = checkForInput(this.data.inputs, inputIndex);
-    const derivationIsMine = bip32DerivationIsMine(root);
-    return (
-      !!input.bip32Derivation && input.bip32Derivation.some(derivationIsMine)
-    );
-  }
-
-  outputHasPubkey(outputIndex: number, pubkey: Buffer): boolean {
-    const output = checkForOutput(this.data.outputs, outputIndex);
-    return pubkeyInOutput(pubkey, output, outputIndex, this.__CACHE);
-  }
-
-  outputHasHDKey(outputIndex: number, root: HDSigner): boolean {
-    const output = checkForOutput(this.data.outputs, outputIndex);
-    const derivationIsMine = bip32DerivationIsMine(root);
-    return (
-      !!output.bip32Derivation && output.bip32Derivation.some(derivationIsMine)
-    );
-  }
-
-  validateSignaturesOfAllInputs(validator: ValidateSigFunction): boolean {
+  validateSignaturesOfAllInputs(): boolean {
     checkForInput(this.data.inputs, 0); // making sure we have at least one
     const results = range(this.data.inputs.length).map(idx =>
-      this.validateSignaturesOfInput(idx, validator),
+      this.validateSignaturesOfInput(idx),
     );
     return results.reduce((final, res) => res === true && final, true);
   }
 
-  validateSignaturesOfInput(
-    inputIndex: number,
-    validator: ValidateSigFunction,
-    pubkey?: Buffer,
-  ): boolean {
+  validateSignaturesOfInput(inputIndex: number, pubkey?: Buffer): boolean {
     const input = this.data.inputs[inputIndex];
     const partialSig = (input || {}).partialSig;
     if (!input || !partialSig || partialSig.length < 1)
       throw new Error('No signatures to validate');
-    if (typeof validator !== 'function')
-      throw new Error('Need validator function to validate signatures');
     const mySigs = pubkey
       ? partialSig.filter(sig => sig.pubkey.equals(pubkey))
       : partialSig;
@@ -632,14 +498,14 @@
               inputIndex,
               Object.assign({}, input, { sighashType: sig.hashType }),
               this.__CACHE,
-              true,
             )
           : { hash: hashCache!, script: scriptCache! };
       sighashCache = sig.hashType;
       hashCache = hash;
       scriptCache = script;
       checkScriptForPubkey(pSig.pubkey, script, 'verify');
-      results.push(validator(pSig.pubkey, hash, sig.signature));
+      const keypair = ecPairFromPublicKey(pSig.pubkey);
+      results.push(keypair.verify(hash, sig.signature));
     }
     return results.every(res => res === true);
   }
@@ -824,7 +690,7 @@
     const partialSig = [
       {
         pubkey: keyPair.publicKey,
-        signature: bscript.signature.encode(keyPair.sign(hash), sighashType),
+        signature: Buffer.from(bscript.signature.encode(keyPair.sign(hash), sighashType)) as Buffer,
       },
     ];
 
@@ -837,42 +703,42 @@
     keyPair: Signer | SignerAsync,
     sighashTypes: number[] = [Transaction.SIGHASH_ALL],
   ): Promise<void> {
-    return Promise.resolve().then(() => {
-      if (!keyPair || !keyPair.publicKey)
-        throw new Error('Need Signer to sign input');
-      const { hash, sighashType } = getHashAndSighashType(
-        this.data.inputs,
-        inputIndex,
-        keyPair.publicKey,
-        this.__CACHE,
-        sighashTypes,
-      );
-
-      return Promise.resolve(keyPair.sign(hash)).then(signature => {
-        const partialSig = [
-          {
-            pubkey: keyPair.publicKey,
-            signature: bscript.signature.encode(signature, sighashType),
-          },
-        ];
-
-        this.data.updateInput(inputIndex, { partialSig });
-      });
-    });
+    return new Promise(
+      (resolve, reject): void => {
+        if (!keyPair || !keyPair.publicKey)
+          return reject(new Error('Need Signer to sign input'));
+        const { hash, sighashType } = getHashAndSighashType(
+          this.data.inputs,
+          inputIndex,
+          keyPair.publicKey,
+          this.__CACHE,
+          sighashTypes,
+        );
+
+        Promise.resolve(keyPair.sign(hash)).then(signature => {
+          const partialSig = [
+            {
+              pubkey: keyPair.publicKey,
+              signature: bscript.signature.encode(signature, sighashType),
+            },
+          ];
+
+          this.data.updateInput(inputIndex, { partialSig });
+          resolve();
+        });
+      },
+    );
   }
 
   toBuffer(): Buffer {
-    checkCache(this.__CACHE);
     return this.data.toBuffer();
   }
 
   toHex(): string {
-    checkCache(this.__CACHE);
     return this.data.toHex();
   }
 
   toBase64(): string {
-    checkCache(this.__CACHE);
     return this.data.toBase64();
   }
 
@@ -882,7 +748,6 @@
   }
 
   updateInput(inputIndex: number, updateData: PsbtInputUpdate): this {
-<<<<<<< HEAD
     if (updateData.witnessUtxo) {
       const { witnessUtxo } = updateData;
       const script = Buffer.isBuffer(witnessUtxo.script)
@@ -933,9 +798,6 @@
       });
     }
 
-=======
-    if (updateData.witnessScript) checkInvalidP2WSH(updateData.witnessScript);
->>>>>>> 11202eb7
     this.data.updateInput(inputIndex, updateData);
     if (updateData.nonWitnessUtxo) {
       addNonWitnessTxCache(
@@ -1378,7 +1240,6 @@
   __FEE_RATE?: number;
   __FEE?: number;
   __EXTRACTED_TX?: Transaction;
-  __UNSAFE_SIGN_NONSEGWIT: boolean;
 }
 
 interface PsbtOptsOptional {
@@ -1420,7 +1281,7 @@
   fingerprint: Buffer;
 }
 
-export interface HDSigner extends HDSignerBase {
+interface HDSigner extends HDSignerBase {
   /**
    * The path string must match /^m(\/\d+'?)+$/
    * ex. m/44'/0'/0'/1/23 levels with ' must be hard derivations
@@ -1436,23 +1297,9 @@
 /**
  * Same as above but with async sign method
  */
-export interface HDSignerAsync extends HDSignerBase {
+interface HDSignerAsync extends HDSignerBase {
   derivePath(path: string): HDSignerAsync;
   sign(hash: Buffer): Promise<Buffer>;
-}
-
-export interface Signer {
-  publicKey: Buffer;
-  network?: any;
-  sign(hash: Buffer, lowR?: boolean): Buffer;
-  getPublicKey?(): Buffer;
-}
-
-export interface SignerAsync {
-  publicKey: Buffer;
-  network?: any;
-  sign(hash: Buffer, lowR?: boolean): Promise<Buffer>;
-  getPublicKey?(): Buffer;
 }
 
 /**
@@ -1559,15 +1406,6 @@
   }
 }
 
-<<<<<<< HEAD
-=======
-function checkCache(cache: PsbtCache): void {
-  if (cache.__UNSAFE_SIGN_NONSEGWIT !== false) {
-    throw new Error('Not BIP174 compliant, can not export');
-  }
-}
-
->>>>>>> 11202eb7
 function hasSigs(
   neededSigs: number,
   partialSig?: any[],
@@ -1578,12 +1416,8 @@
   if (pubkeys) {
     sigs = pubkeys
       .map(pkey => {
-<<<<<<< HEAD
         const pubkey = ecPairFromPublicKey(pkey, { compressed: true })
           .publicKey;
-=======
-        const pubkey = compressPubkey(pkey);
->>>>>>> 11202eb7
         return partialSig.find(pSig => pSig.pubkey.equals(pubkey));
       })
       .filter(v => !!v);
@@ -1613,17 +1447,6 @@
 const isP2PKH = isPaymentFactory(payments.p2pkh);
 const isP2WPKH = isPaymentFactory(payments.p2wpkh);
 const isP2WSHScript = isPaymentFactory(payments.p2wsh);
-const isP2SHScript = isPaymentFactory(payments.p2sh);
-
-function bip32DerivationIsMine(
-  root: HDSigner,
-): (d: Bip32Derivation) => boolean {
-  return (d: Bip32Derivation): boolean => {
-    if (!d.masterFingerprint.equals(root.fingerprint)) return false;
-    if (!root.derivePath(d.path).publicKey.equals(d.pubkey)) return false;
-    return true;
-  };
-}
 
 function check32Bit(num: number): void {
   if (
@@ -1702,7 +1525,17 @@
   script: Buffer,
   action: string,
 ): void {
-  if (!pubkeyInScript(pubkey, script)) {
+  const pubkeyHash = hash160(pubkey);
+
+  const decompiled = bscript.decompile(script);
+  if (decompiled === null) throw new Error('Unknown script error');
+
+  const hasKey = decompiled.some(element => {
+    if (typeof element === 'number') return false;
+    return element.equals(pubkey) || element.equals(pubkeyHash);
+  });
+
+  if (!hasKey) {
     throw new Error(
       `Can not ${action} for this input with the key ${pubkey.toString('hex')}`,
     );
@@ -1740,12 +1573,11 @@
 function scriptCheckerFactory(
   payment: any,
   paymentScriptName: string,
-): (idx: number, spk: Buffer, rs: Buffer, ioType: 'input' | 'output') => void {
+): (idx: number, spk: Buffer, rs: Buffer) => void {
   return (
     inputIndex: number,
     scriptPubKey: Buffer,
     redeemScript: Buffer,
-    ioType: 'input' | 'output',
   ): void => {
     const redeemScriptOutput = payment({
       redeem: { output: redeemScript },
@@ -1753,7 +1585,7 @@
 
     if (!scriptPubKey.equals(redeemScriptOutput)) {
       throw new Error(
-        `${paymentScriptName} for ${ioType} #${inputIndex} doesn't match the scriptPubKey in the prevout`,
+        `${paymentScriptName} for input #${inputIndex} doesn't match the scriptPubKey in the prevout`,
       );
     }
   };
@@ -1788,49 +1620,7 @@
   else if (key === '__FEE') return c.__FEE!;
 }
 
-/**
- * This function must do two things:
- * 1. Check if the `input` can be finalized. If it can not be finalized, throw.
- *   ie. `Can not finalize input #${inputIndex}`
- * 2. Create the finalScriptSig and finalScriptWitness Buffers.
- */
-type FinalScriptsFunc = (
-  inputIndex: number, // Which input is it?
-  input: PsbtInput, // The PSBT input contents
-  script: Buffer, // The "meaningful" locking script Buffer (redeemScript for P2SH etc.)
-  isSegwit: boolean, // Is it segwit?
-  isP2SH: boolean, // Is it P2SH?
-  isP2WSH: boolean, // Is it P2WSH?
-) => {
-  finalScriptSig: Buffer | undefined;
-  finalScriptWitness: Buffer | undefined;
-};
-
 function getFinalScripts(
-  inputIndex: number,
-  input: PsbtInput,
-  script: Buffer,
-  isSegwit: boolean,
-  isP2SH: boolean,
-  isP2WSH: boolean,
-): {
-  finalScriptSig: Buffer | undefined;
-  finalScriptWitness: Buffer | undefined;
-} {
-  const scriptType = classifyScript(script);
-  if (!canFinalize(input, script, scriptType))
-    throw new Error(`Can not finalize input #${inputIndex}`);
-  return prepareFinalScripts(
-    script,
-    scriptType,
-    input.partialSig!,
-    isSegwit,
-    isP2SH,
-    isP2WSH,
-  );
-}
-
-function prepareFinalScripts(
   script: Buffer,
   scriptType: string,
   partialSig: PartialSig[],
@@ -1886,7 +1676,6 @@
     inputIndex,
     inputs[inputIndex],
     cache,
-    false,
     sighashTypes,
   );
   checkScriptForPubkey(pubkey, script, 'sign');
@@ -1900,7 +1689,6 @@
   inputIndex: number,
   input: PsbtInput,
   cache: PsbtCache,
-  forValidate: boolean,
   sighashTypes?: number[],
 ): {
   script: Buffer;
@@ -1917,7 +1705,7 @@
     );
   }
   let hash: Buffer;
-  let prevout: Output;
+  let script: Buffer;
 
   if (input.nonWitnessUtxo) {
     const nonWitnessUtxoTx = nonWitnessUtxoTxFromCache(
@@ -1937,67 +1725,86 @@
     }
 
     const prevoutIndex = unsignedTx.ins[inputIndex].index;
-    prevout = nonWitnessUtxoTx.outs[prevoutIndex] as Output;
+    const prevout = nonWitnessUtxoTx.outs[prevoutIndex] as Output;
+
+    if (input.redeemScript) {
+      // If a redeemScript is provided, the scriptPubKey must be for that redeemScript
+      checkRedeemScript(inputIndex, prevout.script, input.redeemScript);
+      script = input.redeemScript;
+    } else {
+      script = prevout.script;
+    }
+
+    if (isP2WSHScript(script)) {
+      if (!input.witnessScript)
+        throw new Error('Segwit input needs witnessScript if not P2WPKH');
+      checkWitnessScript(inputIndex, script, input.witnessScript);
+      hash = unsignedTx.hashForWitnessV0(
+        inputIndex,
+        input.witnessScript,
+        prevout.value,
+        sighashType,
+      );
+      script = input.witnessScript;
+    } else if (isP2WPKH(script)) {
+      // P2WPKH uses the P2PKH template for prevoutScript when signing
+      const signingScript = payments.p2pkh({ hash: script.slice(2) }).output!;
+      hash = unsignedTx.hashForWitnessV0(
+        inputIndex,
+        signingScript,
+        prevout.value,
+        sighashType,
+      );
+    } else {
+      hash = unsignedTx.hashForSignature(inputIndex, script, sighashType);
+    }
   } else if (input.witnessUtxo) {
-    prevout = input.witnessUtxo;
+    let _script: Buffer; // so we don't shadow the `let script` above
+    if (input.redeemScript) {
+      // If a redeemScript is provided, the scriptPubKey must be for that redeemScript
+      checkRedeemScript(
+        inputIndex,
+        input.witnessUtxo.script,
+        input.redeemScript,
+      );
+      _script = input.redeemScript;
+    } else {
+      _script = input.witnessUtxo.script;
+    }
+    if (isP2WPKH(_script)) {
+      // P2WPKH uses the P2PKH template for prevoutScript when signing
+      const signingScript = payments.p2pkh({ hash: _script.slice(2) }).output!;
+      hash = unsignedTx.hashForWitnessV0(
+        inputIndex,
+        signingScript,
+        input.witnessUtxo.value,
+        sighashType,
+      );
+      script = _script;
+    } else if (isP2WSHScript(_script)) {
+      if (!input.witnessScript)
+        throw new Error('Segwit input needs witnessScript if not P2WPKH');
+      checkWitnessScript(inputIndex, _script, input.witnessScript);
+      hash = unsignedTx.hashForWitnessV0(
+        inputIndex,
+        input.witnessScript,
+        input.witnessUtxo.value,
+        sighashType,
+      );
+      // want to make sure the script we return is the actual meaningful script
+      script = input.witnessScript;
+    } else {
+      throw new Error(
+        `Input #${inputIndex} has witnessUtxo but non-segwit script: ` +
+          `${_script.toString('hex')}`,
+      );
+    }
   } else {
     throw new Error('Need a Utxo input item for signing');
   }
 
-  const { meaningfulScript, type } = getMeaningfulScript(
-    prevout.script,
-    inputIndex,
-    'input',
-    input.redeemScript,
-    input.witnessScript,
-  );
-
-  if (['p2sh-p2wsh', 'p2wsh'].indexOf(type) >= 0) {
-    hash = unsignedTx.hashForWitnessV0(
-      inputIndex,
-      meaningfulScript,
-      prevout.value,
-      sighashType,
-    );
-  } else if (isP2WPKH(meaningfulScript)) {
-    // P2WPKH uses the P2PKH template for prevoutScript when signing
-    const signingScript = payments.p2pkh({ hash: meaningfulScript.slice(2) })
-      .output!;
-    hash = unsignedTx.hashForWitnessV0(
-      inputIndex,
-      signingScript,
-      prevout.value,
-      sighashType,
-    );
-  } else {
-    // non-segwit
-    if (
-      input.nonWitnessUtxo === undefined &&
-      cache.__UNSAFE_SIGN_NONSEGWIT === false
-    )
-      throw new Error(
-        `Input #${inputIndex} has witnessUtxo but non-segwit script: ` +
-          `${meaningfulScript.toString('hex')}`,
-      );
-    if (!forValidate && cache.__UNSAFE_SIGN_NONSEGWIT !== false)
-      console.warn(
-        'Warning: Signing non-segwit inputs without the full parent transaction ' +
-          'means there is a chance that a miner could feed you incorrect information ' +
-          "to trick you into paying large fees. This behavior is the same as Psbt's predecesor " +
-          '(TransactionBuilder - now removed) when signing non-segwit scripts. You are not ' +
-          'able to export this Psbt with toBuffer|toBase64|toHex since it is not ' +
-          'BIP174 compliant.\n*********************\nPROCEED WITH CAUTION!\n' +
-          '*********************',
-      );
-    hash = unsignedTx.hashForSignature(
-      inputIndex,
-      meaningfulScript,
-      sighashType,
-    );
-  }
-
   return {
-    script: meaningfulScript,
+    script,
     sighashType,
     hash,
   };
@@ -2297,201 +2104,7 @@
   return c[inputIndex];
 }
 
-function getScriptFromUtxo(
-  inputIndex: number,
-  input: PsbtInput,
-  cache: PsbtCache,
-): Buffer {
-  if (input.witnessUtxo !== undefined) {
-    return input.witnessUtxo.script;
-  } else if (input.nonWitnessUtxo !== undefined) {
-    const nonWitnessUtxoTx = nonWitnessUtxoTxFromCache(
-      cache,
-      input,
-      inputIndex,
-    );
-    return nonWitnessUtxoTx.outs[cache.__TX.ins[inputIndex].index].script;
-  } else {
-    throw new Error("Can't find pubkey in input without Utxo data");
-  }
-}
-
-function pubkeyInInput(
-  pubkey: Buffer,
-  input: PsbtInput,
-  inputIndex: number,
-  cache: PsbtCache,
-): boolean {
-  const script = getScriptFromUtxo(inputIndex, input, cache);
-  const { meaningfulScript } = getMeaningfulScript(
-    script,
-    inputIndex,
-    'input',
-    input.redeemScript,
-    input.witnessScript,
-  );
-  return pubkeyInScript(pubkey, meaningfulScript);
-}
-
-function pubkeyInOutput(
-  pubkey: Buffer,
-  output: PsbtOutput,
-  outputIndex: number,
-  cache: PsbtCache,
-): boolean {
-  const script = cache.__TX.outs[outputIndex].script;
-  const { meaningfulScript } = getMeaningfulScript(
-    script,
-    outputIndex,
-    'output',
-    output.redeemScript,
-    output.witnessScript,
-  );
-  return pubkeyInScript(pubkey, meaningfulScript);
-}
-
-function redeemFromFinalScriptSig(
-  finalScript: Buffer | undefined,
-): Buffer | undefined {
-  if (!finalScript) return;
-  const decomp = bscript.decompile(finalScript);
-  if (!decomp) return;
-  const lastItem = decomp[decomp.length - 1];
-  if (
-    !Buffer.isBuffer(lastItem) ||
-    isPubkeyLike(lastItem) ||
-    isSigLike(lastItem)
-  )
-    return;
-  const sDecomp = bscript.decompile(lastItem);
-  if (!sDecomp) return;
-  return lastItem;
-}
-
-function redeemFromFinalWitnessScript(
-  finalScript: Buffer | undefined,
-): Buffer | undefined {
-  if (!finalScript) return;
-  const decomp = scriptWitnessToWitnessStack(finalScript);
-  const lastItem = decomp[decomp.length - 1];
-  if (isPubkeyLike(lastItem)) return;
-  const sDecomp = bscript.decompile(lastItem);
-  if (!sDecomp) return;
-  return lastItem;
-}
-
-function compressPubkey(pubkey: Buffer): Buffer {
-  if (pubkey.length === 65) {
-    const parity = pubkey[64] & 1;
-    const newKey = pubkey.slice(0, 33);
-    newKey[0] = 2 | parity;
-    return newKey;
-  }
-  return pubkey.slice();
-}
-
-function isPubkeyLike(buf: Buffer): boolean {
-  return buf.length === 33 && bscript.isCanonicalPubKey(buf);
-}
-
-function isSigLike(buf: Buffer): boolean {
-  return bscript.isCanonicalScriptSignature(buf);
-}
-
-function getMeaningfulScript(
-  script: Buffer,
-  index: number,
-  ioType: 'input' | 'output',
-  redeemScript?: Buffer,
-  witnessScript?: Buffer,
-): {
-  meaningfulScript: Buffer;
-  type: 'p2sh' | 'p2wsh' | 'p2sh-p2wsh' | 'raw';
-} {
-  const isP2SH = isP2SHScript(script);
-  const isP2SHP2WSH = isP2SH && redeemScript && isP2WSHScript(redeemScript);
-  const isP2WSH = isP2WSHScript(script);
-
-  if (isP2SH && redeemScript === undefined)
-    throw new Error('scriptPubkey is P2SH but redeemScript missing');
-  if ((isP2WSH || isP2SHP2WSH) && witnessScript === undefined)
-    throw new Error(
-      'scriptPubkey or redeemScript is P2WSH but witnessScript missing',
-    );
-
-  let meaningfulScript: Buffer;
-
-  if (isP2SHP2WSH) {
-    meaningfulScript = witnessScript!;
-    checkRedeemScript(index, script, redeemScript!, ioType);
-    checkWitnessScript(index, redeemScript!, witnessScript!, ioType);
-    checkInvalidP2WSH(meaningfulScript);
-  } else if (isP2WSH) {
-    meaningfulScript = witnessScript!;
-    checkWitnessScript(index, script, witnessScript!, ioType);
-    checkInvalidP2WSH(meaningfulScript);
-  } else if (isP2SH) {
-    meaningfulScript = redeemScript!;
-    checkRedeemScript(index, script, redeemScript!, ioType);
-  } else {
-    meaningfulScript = script;
-  }
-  return {
-    meaningfulScript,
-    type: isP2SHP2WSH
-      ? 'p2sh-p2wsh'
-      : isP2SH
-      ? 'p2sh'
-      : isP2WSH
-      ? 'p2wsh'
-      : 'raw',
-  };
-}
-
-function checkInvalidP2WSH(script: Buffer): void {
-  if (isP2WPKH(script) || isP2SHScript(script)) {
-    throw new Error('P2WPKH or P2SH can not be contained within P2WSH');
-  }
-}
-
-function pubkeyInScript(pubkey: Buffer, script: Buffer): boolean {
-  const pubkeyHash = hash160(pubkey);
-
-  const decompiled = bscript.decompile(script);
-  if (decompiled === null) throw new Error('Unknown script error');
-
-  return decompiled.some(element => {
-    if (typeof element === 'number') return false;
-    return element.equals(pubkey) || element.equals(pubkeyHash);
-  });
-}
-
-type AllScriptType =
-  | 'witnesspubkeyhash'
-  | 'pubkeyhash'
-  | 'multisig'
-  | 'pubkey'
-  | 'nonstandard'
-  | 'p2sh-witnesspubkeyhash'
-  | 'p2sh-pubkeyhash'
-  | 'p2sh-multisig'
-  | 'p2sh-pubkey'
-  | 'p2sh-nonstandard'
-  | 'p2wsh-pubkeyhash'
-  | 'p2wsh-multisig'
-  | 'p2wsh-pubkey'
-  | 'p2wsh-nonstandard'
-  | 'p2sh-p2wsh-pubkeyhash'
-  | 'p2sh-p2wsh-multisig'
-  | 'p2sh-p2wsh-pubkey'
-  | 'p2sh-p2wsh-nonstandard';
-type ScriptType =
-  | 'witnesspubkeyhash'
-  | 'pubkeyhash'
-  | 'multisig'
-  | 'pubkey'
-  | 'nonstandard';
-function classifyScript(script: Buffer): ScriptType {
+function classifyScript(script: Buffer): string {
   if (isP2WPKH(script)) return 'witnesspubkeyhash';
   if (isP2PKH(script)) return 'pubkeyhash';
   if (isP2MS(script)) return 'multisig';
