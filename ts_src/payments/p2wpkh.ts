import * as baddress from '../address';
import * as bcrypto from '../crypto';
import { liquid as LIQUID_NETWORK } from '../networks';
import * as bscript from '../script';
import { isPoint, typeforce as typef } from '../types';
import { Payment, PaymentOpts } from './index';
import * as lazy from './lazy';
import { bech32 } from 'bech32';
const OPS = bscript.OPS;
<<<<<<< HEAD
const ecc = require('tiny-secp256k1');

import { bech32 } from 'bech32';
=======
>>>>>>> 11202eb7

const EMPTY_BUFFER = Buffer.alloc(0);

// witness: {signature} {pubKey}
// input: <>
// output: OP_0 {pubKeyHash}
export function p2wpkh(a: Payment, opts?: PaymentOpts): Payment {
  if (
    !a.address &&
    !a.hash &&
    !a.output &&
    !a.pubkey &&
    !a.witness &&
    !a.confidentialAddress
  )
    throw new TypeError('Not enough data');
  opts = Object.assign({ validate: true }, opts || {});

  typef(
    {
      address: typef.maybe(typef.String),
      hash: typef.maybe(typef.BufferN(20)),
      input: typef.maybe(typef.BufferN(0)),
      network: typef.maybe(typef.Object),
      output: typef.maybe(typef.BufferN(22)),
      pubkey: typef.maybe(isPoint),
      signature: typef.maybe(bscript.isCanonicalScriptSignature),
      witness: typef.maybe(typef.arrayOf(typef.Buffer)),
    },
    a,
  );

  const network = a.network || LIQUID_NETWORK;

  const _address = lazy.value(() => {
    const result = bech32.decode(a.address!);
    const version = result.words.shift();
    const data = bech32.fromWords(result.words);
    return {
      version,
      prefix: result.prefix,
      data: Buffer.from(data),
    };
  });
  const _confidentialAddress = lazy.value(() => {
    const result = baddress.fromBlech32(a.confidentialAddress!);
    return {
      blindingKey: result.pubkey,
      unconfidentialAddress: baddress.toBech32(
        result.data.slice(2),
        result.version,
        network.bech32,
      ),
    };
  });

  const o: Payment = { name: 'p2wpkh', network };

  lazy.prop(o, 'address', () => {
    if (!o.hash) return;

    const words = bech32.toWords(o.hash);
    words.unshift(0x00);
    return bech32.encode(network.bech32, words);
  });
  lazy.prop(o, 'hash', () => {
    if (a.output) return a.output.slice(2, 22);
    if (a.address) return _address().data;
    if (a.pubkey || o.pubkey) return bcrypto.hash160(a.pubkey! || o.pubkey!);
    if (a.confidentialAddress) {
      const addr = _confidentialAddress().unconfidentialAddress;
      return baddress.fromBech32(addr).data;
    }
  });
  lazy.prop(o, 'output', () => {
    if (!o.hash) return;
    return bscript.compile([OPS.OP_0, o.hash]);
  });
  lazy.prop(o, 'pubkey', () => {
    if (a.pubkey) return a.pubkey;
    if (!a.witness) return;
    return a.witness[1];
  });
  lazy.prop(o, 'signature', () => {
    if (!a.witness) return;
    return a.witness[0];
  });
  lazy.prop(o, 'input', () => {
    if (!o.witness) return;
    return EMPTY_BUFFER;
  });
  lazy.prop(o, 'witness', () => {
    if (!a.pubkey) return;
    if (!a.signature) return;
    return [a.signature, a.pubkey];
  });
  lazy.prop(o, 'blindkey', () => {
    if (a.confidentialAddress) return _confidentialAddress().blindingKey;
    if (a.blindkey) return a.blindkey;
  });
  lazy.prop(o, 'confidentialAddress', () => {
    if (!o.address) return;
    if (!o.blindkey) return;
    if (!o.network) return;
    const res = baddress.fromBech32(o.address);
    const data = Buffer.concat([
      Buffer.from([res.version, res.data.length]),
      res.data,
    ]);
    return baddress.toBlech32(data, o.blindkey!, o.network.blech32);
  });

  // extended validation
  if (opts.validate) {
    let hash: Buffer = Buffer.from([]);
    let blindkey: Buffer = Buffer.from([]);
    if (a.address) {
      if (network && network.bech32 !== _address().prefix)
        throw new TypeError('Invalid prefix or Network mismatch');
      if (_address().version !== 0x00)
        throw new TypeError('Invalid address version');
      if (_address().data.length !== 20)
        throw new TypeError('Invalid address data');
      hash = _address().data;
    }

    if (a.hash) {
      if (hash.length > 0 && !hash.equals(a.hash))
        throw new TypeError('Hash mismatch');
      else hash = a.hash;
    }

    if (a.output) {
      if (
        a.output.length !== 22 ||
        a.output[0] !== OPS.OP_0 ||
        a.output[1] !== 0x14
      )
        throw new TypeError('Output is invalid');
      if (hash.length > 0 && !hash.equals(a.output.slice(2)))
        throw new TypeError('Hash mismatch');
      else hash = a.output.slice(2);
    }

    if (a.pubkey) {
      const pkh = bcrypto.hash160(a.pubkey);
      if (hash.length > 0 && !hash.equals(pkh))
        throw new TypeError('Hash mismatch');
      else hash = pkh;
      if (!isPoint(a.pubkey) || a.pubkey.length !== 33)
        throw new TypeError('Invalid pubkey for p2wpkh');
    }

    if (a.witness) {
      if (a.witness.length !== 2) throw new TypeError('Witness is invalid');
      if (!bscript.isCanonicalScriptSignature(a.witness[0]))
        throw new TypeError('Witness has invalid signature');
      if (!isPoint(a.witness[1]) || a.witness[1].length !== 33)
        throw new TypeError('Witness has invalid pubkey');

      if (a.signature && !a.signature.equals(a.witness[0]))
        throw new TypeError('Signature mismatch');
      if (a.pubkey && !a.pubkey.equals(a.witness[1]))
        throw new TypeError('Pubkey mismatch');

      const pkh = bcrypto.hash160(a.witness[1]);
      if (hash.length > 0 && !hash.equals(pkh))
        throw new TypeError('Hash mismatch');
    }

    if (a.confidentialAddress) {
      if (
        a.address &&
        a.address !== _confidentialAddress().unconfidentialAddress
      )
        throw new TypeError('Address mismatch');
      if (
        blindkey.length > 0 &&
        !blindkey.equals(_confidentialAddress().blindingKey as Buffer)
      )
        throw new TypeError('Blindkey mismatch');
      else blindkey = _confidentialAddress().blindingKey;
    }

    if (a.blindkey) {
      if (!ecc.isPoint(a.blindkey)) throw new TypeError('Blindkey is invalid');
      if (blindkey.length > 0 && !blindkey.equals(a.blindkey))
        throw new TypeError('Blindkey mismatch');
      else blindkey = a.blindkey;
    }
  }

  return Object.assign(o, a);
}<|MERGE_RESOLUTION|>--- conflicted
+++ resolved
@@ -7,12 +7,6 @@
 import * as lazy from './lazy';
 import { bech32 } from 'bech32';
 const OPS = bscript.OPS;
-<<<<<<< HEAD
-const ecc = require('tiny-secp256k1');
-
-import { bech32 } from 'bech32';
-=======
->>>>>>> 11202eb7
 
 const EMPTY_BUFFER = Buffer.alloc(0);
 
@@ -198,7 +192,7 @@
     }
 
     if (a.blindkey) {
-      if (!ecc.isPoint(a.blindkey)) throw new TypeError('Blindkey is invalid');
+      if (!isPoint(a.blindkey)) throw new TypeError('Blindkey is invalid');
       if (blindkey.length > 0 && !blindkey.equals(a.blindkey))
         throw new TypeError('Blindkey mismatch');
       else blindkey = a.blindkey;
