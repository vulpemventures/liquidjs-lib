import { Network } from './networks';
import * as NETWORKS from './networks';
import * as types from './types';
const ecc = require('tiny-secp256k1');
const randomBytes = require('randombytes');
const typeforce = require('typeforce');
const wif = require('wif');

const isOptions = typeforce.maybe(
  typeforce.compile({
    compressed: types.maybe(types.Boolean),
    network: types.maybe(types.Network),
  }),
);

interface ECPairOptions {
  compressed?: boolean;
  network?: Network;
  rng?(arg0: number): Buffer;
}

export interface ECPairInterface {
  compressed: boolean;
  network: Network;
  privateKey?: Buffer;
  publicKey?: Buffer;
  toWIF(): string;
<<<<<<< HEAD
  sign(hash: Buffer, lowR?: boolean): Buffer;
  verify(hash: Buffer, signature: Buffer): Buffer;
=======
  sign(hash: Buffer): Buffer;
  verify(hash: Buffer, signature: Buffer): boolean;
>>>>>>> 88cfdcc0
  getPublicKey?(): Buffer;
}

class ECPair implements ECPairInterface {
  compressed: boolean;
  network: Network;

  constructor(
    private __D?: Buffer,
    private __Q?: Buffer,
    options?: ECPairOptions,
  ) {
    if (options === undefined) options = {};
    this.compressed =
      options.compressed === undefined ? true : options.compressed;
    this.network = options.network || NETWORKS.bitcoin;

    if (__Q !== undefined) this.__Q = ecc.pointCompress(__Q, this.compressed);
  }

  get privateKey(): Buffer | undefined {
    return this.__D;
  }

  get publicKey(): Buffer | undefined {
    if (!this.__Q) this.__Q = ecc.pointFromScalar(this.__D, this.compressed);
    return this.__Q;
  }

  toWIF(): string {
    if (!this.__D) throw new Error('Missing private key');
    return wif.encode(this.network.wif, this.__D, this.compressed);
  }

  sign(hash: Buffer, lowR: boolean = false): Buffer {
    if (!this.__D) throw new Error('Missing private key');
    if (lowR === false) {
      return ecc.sign(hash, this.__D);
    } else {
      let sig = ecc.sign(hash, this.__D);
      const extraData = Buffer.alloc(32, 0);
      let counter = 0;
      // if first try is lowR, skip the loop
      // for second try and on, add extra entropy counting up
      while (sig[0] > 0x7f) {
        counter++;
        extraData.writeUIntLE(counter, 0, 6);
        sig = ecc.signWithEntropy(hash, this.__D, extraData);
      }
      return sig;
    }
  }

  verify(hash: Buffer, signature: Buffer): boolean {
    return ecc.verify(hash, this.publicKey, signature);
  }
}

function fromPrivateKey(buffer: Buffer, options?: ECPairOptions): ECPair {
  typeforce(types.Buffer256bit, buffer);
  if (!ecc.isPrivate(buffer))
    throw new TypeError('Private key not in range [1, n)');
  typeforce(isOptions, options);

  return new ECPair(buffer, undefined, options as ECPairOptions);
}

function fromPublicKey(buffer: Buffer, options?: ECPairOptions): ECPair {
  typeforce(ecc.isPoint, buffer);
  typeforce(isOptions, options);
  return new ECPair(undefined, buffer, options as ECPairOptions);
}

function fromWIF(wifString: string, network?: Network | Network[]): ECPair {
  const decoded = wif.decode(wifString);
  const version = decoded.version;

  // list of networks?
  if (types.Array(network)) {
    network = (network as Network[])
      .filter((x: Network) => {
        return version === x.wif;
      })
      .pop() as Network;

    if (!network) throw new Error('Unknown network version');

    // otherwise, assume a network object (or default to bitcoin)
  } else {
    network = network || NETWORKS.bitcoin;

    if (version !== (network as Network).wif)
      throw new Error('Invalid network version');
  }

  return fromPrivateKey(decoded.privateKey, {
    compressed: decoded.compressed,
    network: network as Network,
  });
}

function makeRandom(options?: ECPairOptions): ECPair {
  typeforce(isOptions, options);
  if (options === undefined) options = {};
  const rng = options.rng || randomBytes;

  let d;
  do {
    d = rng(32);
    typeforce(types.Buffer256bit, d);
  } while (!ecc.isPrivate(d));

  return fromPrivateKey(d, options);
}

export { makeRandom, fromPrivateKey, fromPublicKey, fromWIF };<|MERGE_RESOLUTION|>--- conflicted
+++ resolved
@@ -25,13 +25,8 @@
   privateKey?: Buffer;
   publicKey?: Buffer;
   toWIF(): string;
-<<<<<<< HEAD
   sign(hash: Buffer, lowR?: boolean): Buffer;
-  verify(hash: Buffer, signature: Buffer): Buffer;
-=======
-  sign(hash: Buffer): Buffer;
   verify(hash: Buffer, signature: Buffer): boolean;
->>>>>>> 88cfdcc0
   getPublicKey?(): Buffer;
 }
 
