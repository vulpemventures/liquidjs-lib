--- conflicted
+++ resolved
@@ -20,7 +20,6 @@
   return tx instanceof transaction_1.Transaction;
 }
 class TransactionBuilder {
-<<<<<<< HEAD
   // WARNING: maximumFeeRate is __NOT__ to be relied on,
   //          it's just another potential safety mechanism (safety in-depth)
   constructor(network = networks.bitcoin, maximumFeeRate = 2500) {
@@ -30,6 +29,7 @@
     this.__INPUTS = [];
     this.__TX = new transaction_1.Transaction();
     this.__TX.version = 2;
+    this.__USE_LOW_R = false;
   }
   static fromTransaction(transaction, network) {
     const txb = new TransactionBuilder(network);
@@ -53,6 +53,14 @@
       fixMultisigOrder(input, transaction, i);
     });
     return txb;
+  }
+  setLowR(setting) {
+    typeforce(typeforce.maybe(typeforce.Boolean), setting);
+    if (setting === undefined) {
+      setting = true;
+    }
+    this.__USE_LOW_R = setting;
+    return setting;
   }
   setLockTime(locktime) {
     typeforce(types.UInt32, locktime);
@@ -64,61 +72,6 @@
       })
     ) {
       throw new Error('No, this would invalidate signatures');
-=======
-    // WARNING: maximumFeeRate is __NOT__ to be relied on,
-    //          it's just another potential safety mechanism (safety in-depth)
-    constructor(network = networks.bitcoin, maximumFeeRate = 2500) {
-        this.network = network;
-        this.maximumFeeRate = maximumFeeRate;
-        this.__PREV_TX_SET = {};
-        this.__INPUTS = [];
-        this.__TX = new transaction_1.Transaction();
-        this.__TX.version = 2;
-        this.__USE_LOW_R = false;
-    }
-    static fromTransaction(transaction, network) {
-        const txb = new TransactionBuilder(network);
-        // Copy transaction fields
-        txb.setVersion(transaction.version);
-        txb.setLockTime(transaction.locktime);
-        // Copy outputs (done first to avoid signature invalidation)
-        transaction.outs.forEach(txOut => {
-            txb.addOutput(txOut.script, txOut.value);
-        });
-        // Copy inputs
-        transaction.ins.forEach(txIn => {
-            txb.__addInputUnsafe(txIn.hash, txIn.index, {
-                sequence: txIn.sequence,
-                script: txIn.script,
-                witness: txIn.witness,
-            });
-        });
-        // fix some things not possible through the public API
-        txb.__INPUTS.forEach((input, i) => {
-            fixMultisigOrder(input, transaction, i);
-        });
-        return txb;
-    }
-    setLowR(setting) {
-        typeforce(typeforce.maybe(typeforce.Boolean), setting);
-        if (setting === undefined) {
-            setting = true;
-        }
-        this.__USE_LOW_R = setting;
-        return setting;
-    }
-    setLockTime(locktime) {
-        typeforce(types.UInt32, locktime);
-        // if any signatures exist, throw
-        if (this.__INPUTS.some(input => {
-            if (!input.signatures)
-                return false;
-            return input.signatures.some(s => s !== undefined);
-        })) {
-            throw new Error('No, this would invalidate signatures');
-        }
-        this.__TX.locktime = locktime;
->>>>>>> 39bd0800
     }
     this.__TX.locktime = locktime;
   }
@@ -143,7 +96,6 @@
       value = txOut.value;
       txHash = txHash.getHash(false);
     }
-<<<<<<< HEAD
     return this.__addInputUnsafe(txHash, vout, {
       sequence,
       prevOutScript,
@@ -153,80 +105,6 @@
   addOutput(scriptPubKey, value) {
     if (!this.__canModifyOutputs()) {
       throw new Error('No, this would invalidate signatures');
-=======
-    addOutput(scriptPubKey, value) {
-        if (!this.__canModifyOutputs()) {
-            throw new Error('No, this would invalidate signatures');
-        }
-        // Attempt to get a script if it's a base58 or bech32 address string
-        if (typeof scriptPubKey === 'string') {
-            scriptPubKey = baddress.toOutputScript(scriptPubKey, this.network);
-        }
-        return this.__TX.addOutput(scriptPubKey, value);
-    }
-    build() {
-        return this.__build(false);
-    }
-    buildIncomplete() {
-        return this.__build(true);
-    }
-    sign(vin, keyPair, redeemScript, hashType, witnessValue, witnessScript) {
-        // TODO: remove keyPair.network matching in 4.0.0
-        if (keyPair.network && keyPair.network !== this.network)
-            throw new TypeError('Inconsistent network');
-        if (!this.__INPUTS[vin])
-            throw new Error('No input at index: ' + vin);
-        hashType = hashType || transaction_1.Transaction.SIGHASH_ALL;
-        if (this.__needsOutputs(hashType))
-            throw new Error('Transaction needs outputs');
-        const input = this.__INPUTS[vin];
-        // if redeemScript was previously provided, enforce consistency
-        if (input.redeemScript !== undefined &&
-            redeemScript &&
-            !input.redeemScript.equals(redeemScript)) {
-            throw new Error('Inconsistent redeemScript');
-        }
-        const ourPubKey = keyPair.publicKey || keyPair.getPublicKey();
-        if (!canSign(input)) {
-            if (witnessValue !== undefined) {
-                if (input.value !== undefined && input.value !== witnessValue)
-                    throw new Error('Input did not match witnessValue');
-                typeforce(types.Satoshi, witnessValue);
-                input.value = witnessValue;
-            }
-            if (!canSign(input)) {
-                const prepared = prepareInput(input, ourPubKey, redeemScript, witnessScript);
-                // updates inline
-                Object.assign(input, prepared);
-            }
-            if (!canSign(input))
-                throw Error(input.prevOutType + ' not supported');
-        }
-        // ready to sign
-        let signatureHash;
-        if (input.hasWitness) {
-            signatureHash = this.__TX.hashForWitnessV0(vin, input.signScript, input.value, hashType);
-        }
-        else {
-            signatureHash = this.__TX.hashForSignature(vin, input.signScript, hashType);
-        }
-        // enforce in order signing of public keys
-        const signed = input.pubkeys.some((pubKey, i) => {
-            if (!ourPubKey.equals(pubKey))
-                return false;
-            if (input.signatures[i])
-                throw new Error('Signature already exists');
-            // TODO: add tests
-            if (ourPubKey.length !== 33 && input.hasWitness) {
-                throw new Error('BIP143 rejects uncompressed public keys in P2WPKH or P2WSH');
-            }
-            const signature = keyPair.sign(signatureHash, this.__USE_LOW_R);
-            input.signatures[i] = bscript.signature.encode(signature, hashType);
-            return true;
-        });
-        if (!signed)
-            throw new Error('Key pair cannot sign for this input');
->>>>>>> 39bd0800
     }
     // Attempt to get a script if it's a base58 or bech32 address string
     if (typeof scriptPubKey === 'string') {
@@ -303,7 +181,7 @@
           'BIP143 rejects uncompressed public keys in P2WPKH or P2WSH',
         );
       }
-      const signature = keyPair.sign(signatureHash);
+      const signature = keyPair.sign(signatureHash, this.__USE_LOW_R);
       input.signatures[i] = bscript.signature.encode(signature, hashType);
       return true;
     });
