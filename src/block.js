--- conflicted
+++ resolved
@@ -1,4 +1,29 @@
 'use strict';
+var __createBinding =
+  (this && this.__createBinding) ||
+  (Object.create
+    ? function(o, m, k, k2) {
+        if (k2 === undefined) k2 = k;
+        Object.defineProperty(o, k2, {
+          enumerable: true,
+          get: function() {
+            return m[k];
+          },
+        });
+      }
+    : function(o, m, k, k2) {
+        if (k2 === undefined) k2 = k;
+        o[k2] = m[k];
+      });
+var __setModuleDefault =
+  (this && this.__setModuleDefault) ||
+  (Object.create
+    ? function(o, v) {
+        Object.defineProperty(o, 'default', { enumerable: true, value: v });
+      }
+    : function(o, v) {
+        o['default'] = v;
+      });
 var __importStar =
   (this && this.__importStar) ||
   function(mod) {
@@ -6,27 +31,19 @@
     var result = {};
     if (mod != null)
       for (var k in mod)
-        if (Object.hasOwnProperty.call(mod, k)) result[k] = mod[k];
-    result['default'] = mod;
+        if (k !== 'default' && Object.prototype.hasOwnProperty.call(mod, k))
+          __createBinding(result, mod, k);
+    __setModuleDefault(result, mod);
     return result;
   };
 Object.defineProperty(exports, '__esModule', { value: true });
 exports.Block = void 0;
 const bufferutils_1 = require('./bufferutils');
-<<<<<<< HEAD
 const bcrypto = __importStar(require('./crypto'));
+const merkle_1 = require('./merkle');
 const transaction_1 = require('./transaction');
 const types = __importStar(require('./types'));
-const fastMerkleRoot = require('merkle-lib/fastRoot');
-const typeforce = require('typeforce');
-const varuint = require('varuint-bitcoin');
-=======
-const bcrypto = require('./crypto');
-const merkle_1 = require('./merkle');
-const transaction_1 = require('./transaction');
-const types = require('./types');
 const { typeforce } = types;
->>>>>>> 11202eb7
 const errorMerkleNoTxes = new TypeError(
   'Cannot compute merkle root for zero transactions',
 );
