--- conflicted
+++ resolved
@@ -1,4 +1,29 @@
 'use strict';
+var __createBinding =
+  (this && this.__createBinding) ||
+  (Object.create
+    ? function(o, m, k, k2) {
+        if (k2 === undefined) k2 = k;
+        Object.defineProperty(o, k2, {
+          enumerable: true,
+          get: function() {
+            return m[k];
+          },
+        });
+      }
+    : function(o, m, k, k2) {
+        if (k2 === undefined) k2 = k;
+        o[k2] = m[k];
+      });
+var __setModuleDefault =
+  (this && this.__setModuleDefault) ||
+  (Object.create
+    ? function(o, v) {
+        Object.defineProperty(o, 'default', { enumerable: true, value: v });
+      }
+    : function(o, v) {
+        o['default'] = v;
+      });
 var __importStar =
   (this && this.__importStar) ||
   function(mod) {
@@ -6,31 +31,22 @@
     var result = {};
     if (mod != null)
       for (var k in mod)
-        if (Object.hasOwnProperty.call(mod, k)) result[k] = mod[k];
-    result['default'] = mod;
+        if (k !== 'default' && Object.prototype.hasOwnProperty.call(mod, k))
+          __createBinding(result, mod, k);
+    __setModuleDefault(result, mod);
     return result;
   };
 Object.defineProperty(exports, '__esModule', { value: true });
-<<<<<<< HEAD
-const bip32 = __importStar(require('bip32'));
-exports.bip32 = bip32;
+exports.Transaction = exports.opcodes = exports.Psbt = exports.Block = exports.issuance = exports.confidential = exports.script = exports.payments = exports.networks = exports.crypto = exports.address = exports.ECPair = void 0;
 const address = __importStar(require('./address'));
-=======
-exports.Transaction = exports.opcodes = exports.Psbt = exports.Block = exports.script = exports.payments = exports.networks = exports.crypto = exports.address = void 0;
-const address = require('./address');
->>>>>>> 11202eb7
 exports.address = address;
 const confidential = __importStar(require('./confidential'));
 exports.confidential = confidential;
 const crypto = __importStar(require('./crypto'));
 exports.crypto = crypto;
-<<<<<<< HEAD
 const ECPair = __importStar(require('./ecpair'));
 exports.ECPair = ECPair;
 const networks = __importStar(require('./networks'));
-=======
-const networks = require('./networks');
->>>>>>> 11202eb7
 exports.networks = networks;
 const payments = __importStar(require('./payments'));
 exports.payments = payments;
@@ -60,13 +76,9 @@
   },
 });
 var transaction_1 = require('./transaction');
-<<<<<<< HEAD
-exports.Transaction = transaction_1.Transaction;
-=======
 Object.defineProperty(exports, 'Transaction', {
   enumerable: true,
   get: function() {
     return transaction_1.Transaction;
   },
-});
->>>>>>> 11202eb7
+});