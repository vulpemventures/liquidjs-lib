'use strict';
var __createBinding =
  (this && this.__createBinding) ||
  (Object.create
    ? function (o, m, k, k2) {
        if (k2 === undefined) k2 = k;
        var desc = Object.getOwnPropertyDescriptor(m, k);
        if (
          !desc ||
          ('get' in desc ? !m.__esModule : desc.writable || desc.configurable)
        ) {
          desc = {
            enumerable: true,
            get: function () {
              return m[k];
            },
          };
        }
        Object.defineProperty(o, k2, desc);
      }
    : function (o, m, k, k2) {
        if (k2 === undefined) k2 = k;
        o[k2] = m[k];
      });
var __setModuleDefault =
  (this && this.__setModuleDefault) ||
  (Object.create
    ? function (o, v) {
        Object.defineProperty(o, 'default', { enumerable: true, value: v });
      }
    : function (o, v) {
        o['default'] = v;
      });
var __importStar =
  (this && this.__importStar) ||
  function (mod) {
    if (mod && mod.__esModule) return mod;
    var result = {};
    if (mod != null)
      for (var k in mod)
        if (k !== 'default' && Object.prototype.hasOwnProperty.call(mod, k))
          __createBinding(result, mod, k);
    __setModuleDefault(result, mod);
    return result;
  };
var __exportStar =
  (this && this.__exportStar) ||
  function (m, exports) {
    for (var p in m)
      if (p !== 'default' && !Object.prototype.hasOwnProperty.call(exports, p))
        __createBinding(exports, m, p);
  };
Object.defineProperty(exports, '__esModule', { value: true });
exports.Transaction =
  exports.opcodes =
  exports.bip341 =
  exports.issuance =
  exports.script =
  exports.payments =
  exports.networks =
  exports.crypto =
  exports.confidential =
  exports.address =
  exports.confidential =
    void 0;
const address = __importStar(require('./address'));
exports.address = address;
const crypto = __importStar(require('./crypto'));
exports.crypto = crypto;
const networks = __importStar(require('./networks'));
exports.networks = networks;
const payments = __importStar(require('./payments'));
exports.payments = payments;
const script = __importStar(require('./script'));
exports.script = script;
const issuance = __importStar(require('./issuance'));
exports.issuance = issuance;
const bip341 = __importStar(require('./bip341'));
exports.bip341 = bip341;
<<<<<<< HEAD
exports.confidential = __importStar(require('./confidential'));
=======
const confidential = __importStar(require('./confidential'));
exports.confidential = confidential;
>>>>>>> 7f5ef1da
var ops_1 = require('./ops');
Object.defineProperty(exports, 'opcodes', {
  enumerable: true,
  get: function () {
    return ops_1.OPS;
  },
});
var transaction_1 = require('./transaction');
Object.defineProperty(exports, 'Transaction', {
  enumerable: true,
  get: function () {
    return transaction_1.Transaction;
  },
});
__exportStar(require('./asset'), exports);
__exportStar(require('./value'), exports);
__exportStar(require('./psetv2'), exports);<|MERGE_RESOLUTION|>--- conflicted
+++ resolved
@@ -61,7 +61,6 @@
   exports.crypto =
   exports.confidential =
   exports.address =
-  exports.confidential =
     void 0;
 const address = __importStar(require('./address'));
 exports.address = address;
@@ -77,12 +76,8 @@
 exports.issuance = issuance;
 const bip341 = __importStar(require('./bip341'));
 exports.bip341 = bip341;
-<<<<<<< HEAD
-exports.confidential = __importStar(require('./confidential'));
-=======
 const confidential = __importStar(require('./confidential'));
 exports.confidential = confidential;
->>>>>>> 7f5ef1da
 var ops_1 = require('./ops');
 Object.defineProperty(exports, 'opcodes', {
   enumerable: true,
