--- conflicted
+++ resolved
@@ -1,4 +1,29 @@
 'use strict';
+var __createBinding =
+  (this && this.__createBinding) ||
+  (Object.create
+    ? function(o, m, k, k2) {
+        if (k2 === undefined) k2 = k;
+        Object.defineProperty(o, k2, {
+          enumerable: true,
+          get: function() {
+            return m[k];
+          },
+        });
+      }
+    : function(o, m, k, k2) {
+        if (k2 === undefined) k2 = k;
+        o[k2] = m[k];
+      });
+var __setModuleDefault =
+  (this && this.__setModuleDefault) ||
+  (Object.create
+    ? function(o, v) {
+        Object.defineProperty(o, 'default', { enumerable: true, value: v });
+      }
+    : function(o, v) {
+        o['default'] = v;
+      });
 var __importStar =
   (this && this.__importStar) ||
   function(mod) {
@@ -6,12 +31,13 @@
     var result = {};
     if (mod != null)
       for (var k in mod)
-        if (Object.hasOwnProperty.call(mod, k)) result[k] = mod[k];
-    result['default'] = mod;
+        if (k !== 'default' && Object.prototype.hasOwnProperty.call(mod, k))
+          __createBinding(result, mod, k);
+    __setModuleDefault(result, mod);
     return result;
   };
 Object.defineProperty(exports, '__esModule', { value: true });
-<<<<<<< HEAD
+exports.isConfidential = exports.decodeType = exports.getNetwork = exports.toOutputScript = exports.fromOutputScript = exports.toConfidential = exports.toBlech32 = exports.toBech32 = exports.toBase58Check = exports.fromConfidential = exports.fromBlech32 = exports.fromBech32 = exports.fromBase58Check = void 0;
 const networks = __importStar(require('./networks'));
 const payments = __importStar(require('./payments'));
 const bscript = __importStar(require('./script'));
@@ -19,15 +45,6 @@
 const blech32_1 = require('blech32');
 const bech32_1 = require('bech32');
 const bs58check = __importStar(require('bs58check'));
-=======
-exports.toOutputScript = exports.fromOutputScript = exports.toBech32 = exports.toBase58Check = exports.fromBech32 = exports.fromBase58Check = void 0;
-const networks = require('./networks');
-const payments = require('./payments');
-const bscript = require('./script');
-const types = require('./types');
-const bech32_1 = require('bech32');
-const bs58check = require('bs58check');
->>>>>>> 11202eb7
 const { typeforce } = types;
 const FUTURE_SEGWIT_MAX_SIZE = 40;
 const FUTURE_SEGWIT_MIN_SIZE = 2;
@@ -57,7 +74,6 @@
   console.warn(FUTURE_SEGWIT_VERSION_WARNING);
   return toBech32(data, version, network.bech32);
 }
-<<<<<<< HEAD
 // negative value for confidential types
 var AddressType;
 (function(AddressType) {
@@ -73,8 +89,6 @@
 function isConfidentialAddressType(addressType) {
   return addressType >= 4;
 }
-=======
->>>>>>> 11202eb7
 function fromBase58Check(address) {
   const payload = bs58check.decode(address);
   // TODO: 4.0.0, move to "toOutputScript"
@@ -201,7 +215,6 @@
     if (decodedBech32) {
       if (decodedBech32.prefix !== network.bech32)
         throw new Error(address + ' has an invalid prefix');
-<<<<<<< HEAD
       if (decodedBech32.version === 0) {
         if (decodedBech32.data.length === 20)
           return payments.p2wpkh({ hash: decodedBech32.data }).output;
@@ -228,24 +241,6 @@
           decodedConfidential.unconfidentialAddress,
           network,
         );
-=======
-      if (decodeBech32.version === 0) {
-        if (decodeBech32.data.length === 20)
-          return payments.p2wpkh({ hash: decodeBech32.data }).output;
-        if (decodeBech32.data.length === 32)
-          return payments.p2wsh({ hash: decodeBech32.data }).output;
-      } else if (
-        decodeBech32.version >= FUTURE_SEGWIT_MIN_VERSION &&
-        decodeBech32.version <= FUTURE_SEGWIT_MAX_VERSION &&
-        decodeBech32.data.length >= FUTURE_SEGWIT_MIN_SIZE &&
-        decodeBech32.data.length <= FUTURE_SEGWIT_MAX_SIZE
-      ) {
-        console.warn(FUTURE_SEGWIT_VERSION_WARNING);
-        return bscript.compile([
-          decodeBech32.version + FUTURE_SEGWIT_VERSION_DIFF,
-          decodeBech32.data,
-        ]);
->>>>>>> 11202eb7
       }
     }
   }
@@ -264,7 +259,7 @@
       prefix === network.scriptHash
     )
       return true;
-  } catch (_a) {
+  } catch {
     return false;
   }
   return false;
