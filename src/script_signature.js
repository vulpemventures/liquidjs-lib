'use strict';
var __importStar =
  (this && this.__importStar) ||
  function(mod) {
    if (mod && mod.__esModule) return mod;
    var result = {};
    if (mod != null)
      for (var k in mod)
        if (Object.hasOwnProperty.call(mod, k)) result[k] = mod[k];
    result['default'] = mod;
    return result;
  };
Object.defineProperty(exports, '__esModule', { value: true });
<<<<<<< HEAD
const types = __importStar(require('./types'));
const bip66 = require('bip66');
const typeforce = require('typeforce');
=======
exports.encode = exports.decode = void 0;
const bip66 = require('./bip66');
const types = require('./types');
const { typeforce } = types;
>>>>>>> 11202eb7
const ZERO = Buffer.alloc(1, 0);
function toDER(x) {
  let i = 0;
  while (x[i] === 0) ++i;
  if (i === x.length) return ZERO;
  x = x.slice(i);
  if (x[0] & 0x80) return Buffer.concat([ZERO, x], 1 + x.length);
  return x;
}
function fromDER(x) {
  if (x[0] === 0x00) x = x.slice(1);
  const buffer = Buffer.alloc(32, 0);
  const bstart = Math.max(0, 32 - x.length);
  x.copy(buffer, bstart);
  return buffer;
}
// BIP62: 1 byte hashType flag (only 0x01, 0x02, 0x03, 0x81, 0x82 and 0x83 are allowed)
function decode(buffer) {
  const hashType = buffer.readUInt8(buffer.length - 1);
  const hashTypeMod = hashType & ~0x80;
  if (hashTypeMod <= 0 || hashTypeMod >= 4)
    throw new Error('Invalid hashType ' + hashType);
  const decoded = bip66.decode(buffer.slice(0, -1));
  const r = fromDER(decoded.r);
  const s = fromDER(decoded.s);
  const signature = Buffer.concat([r, s], 64);
  return { signature, hashType };
}
exports.decode = decode;
function encode(signature, hashType) {
  typeforce(
    {
      signature: types.BufferN(64),
      hashType: types.UInt8,
    },
    { signature, hashType },
  );
  const hashTypeMod = hashType & ~0x80;
  if (hashTypeMod <= 0 || hashTypeMod >= 4)
    throw new Error('Invalid hashType ' + hashType);
  const hashTypeBuffer = Buffer.allocUnsafe(1);
  hashTypeBuffer.writeUInt8(hashType, 0);
  const r = toDER(signature.slice(0, 32));
  const s = toDER(signature.slice(32, 64));
  return Buffer.concat([bip66.encode(r, s), hashTypeBuffer]);
}
exports.encode = encode;<|MERGE_RESOLUTION|>--- conflicted
+++ resolved
@@ -1,4 +1,29 @@
 'use strict';
+var __createBinding =
+  (this && this.__createBinding) ||
+  (Object.create
+    ? function(o, m, k, k2) {
+        if (k2 === undefined) k2 = k;
+        Object.defineProperty(o, k2, {
+          enumerable: true,
+          get: function() {
+            return m[k];
+          },
+        });
+      }
+    : function(o, m, k, k2) {
+        if (k2 === undefined) k2 = k;
+        o[k2] = m[k];
+      });
+var __setModuleDefault =
+  (this && this.__setModuleDefault) ||
+  (Object.create
+    ? function(o, v) {
+        Object.defineProperty(o, 'default', { enumerable: true, value: v });
+      }
+    : function(o, v) {
+        o['default'] = v;
+      });
 var __importStar =
   (this && this.__importStar) ||
   function(mod) {
@@ -6,21 +31,16 @@
     var result = {};
     if (mod != null)
       for (var k in mod)
-        if (Object.hasOwnProperty.call(mod, k)) result[k] = mod[k];
-    result['default'] = mod;
+        if (k !== 'default' && Object.prototype.hasOwnProperty.call(mod, k))
+          __createBinding(result, mod, k);
+    __setModuleDefault(result, mod);
     return result;
   };
 Object.defineProperty(exports, '__esModule', { value: true });
-<<<<<<< HEAD
+exports.encode = exports.decode = void 0;
+const bip66 = __importStar(require('./bip66'));
 const types = __importStar(require('./types'));
-const bip66 = require('bip66');
-const typeforce = require('typeforce');
-=======
-exports.encode = exports.decode = void 0;
-const bip66 = require('./bip66');
-const types = require('./types');
 const { typeforce } = types;
->>>>>>> 11202eb7
 const ZERO = Buffer.alloc(1, 0);
 function toDER(x) {
   let i = 0;
