'use strict';
var __awaiter =
  (this && this.__awaiter) ||
  function(thisArg, _arguments, P, generator) {
    return new (P || (P = Promise))(function(resolve, reject) {
      function fulfilled(value) {
        try {
          step(generator.next(value));
        } catch (e) {
          reject(e);
        }
      }
      function rejected(value) {
        try {
          step(generator['throw'](value));
        } catch (e) {
          reject(e);
        }
      }
      function step(result) {
        result.done
          ? resolve(result.value)
          : new P(function(resolve) {
              resolve(result.value);
            }).then(fulfilled, rejected);
      }
      step((generator = generator.apply(thisArg, _arguments || [])).next());
    });
  };
var __importStar =
  (this && this.__importStar) ||
  function(mod) {
    if (mod && mod.__esModule) return mod;
    var result = {};
    if (mod != null)
      for (var k in mod)
        if (Object.hasOwnProperty.call(mod, k)) result[k] = mod[k];
    result['default'] = mod;
    return result;
  };
Object.defineProperty(exports, '__esModule', { value: true });
<<<<<<< HEAD
const confidential = __importStar(require('./confidential'));
const varuint = __importStar(require('bip174-liquid/src/lib/converter/varint'));
=======
exports.Psbt = void 0;
const bip174_1 = require('bip174');
const varuint = require('bip174/src/lib/converter/varint');
const utils_1 = require('bip174/src/lib/utils');
>>>>>>> 11202eb7
const address_1 = require('./address');
const bufferutils_1 = require('./bufferutils');
const crypto_1 = require('./crypto');
const networks_1 = require('./networks');
const transaction_1 = require('./transaction');
const ecpair_1 = require('./ecpair');
const issuance_1 = require('./issuance');
const payments = __importStar(require('./payments'));
const bscript = __importStar(require('./script'));
const bip174_liquid_1 = require('bip174-liquid');
const utils_1 = require('bip174-liquid/src/lib/utils');
const _randomBytes = require('randombytes');
const issuancePrefix = Buffer.of(0x01);
/**
 * These are the default arguments for a Psbt instance.
 */
const DEFAULT_OPTS = {
  /**
   * A bitcoinjs Network object. This is only used if you pass an `address`
   * parameter to addOutput. Otherwise it is not needed and can be left default.
   */
  network: networks_1.liquid,
  /**
   * When extractTransaction is called, the fee rate is checked.
   * THIS IS NOT TO BE RELIED ON.
   * It is only here as a last ditch effort to prevent sending a 500 BTC fee etc.
   */
  maximumFeeRate: 5000, // satoshi per byte
};
/**
 * Psbt class can parse and generate a PSBT binary based off of the BIP174.
 * There are 6 roles that this class fulfills. (Explained in BIP174)
 *
 * Creator: This can be done with `new Psbt()`
 * Updater: This can be done with `psbt.addInput(input)`, `psbt.addInputs(inputs)`,
 *   `psbt.addOutput(output)`, `psbt.addOutputs(outputs)` when you are looking to
 *   add new inputs and outputs to the PSBT, and `psbt.updateGlobal(itemObject)`,
 *   `psbt.updateInput(itemObject)`, `psbt.updateOutput(itemObject)`
 *   addInput requires hash: Buffer | string; and index: number; as attributes
 *   and can also include any attributes that are used in updateInput method.
 *   addOutput requires script: Buffer; and value: number; and likewise can include
 *   data for updateOutput.
 *   For a list of what attributes should be what types. Check the bip174 library.
 *   Also, check the integration tests for some examples of usage.
 * Signer: There are a few methods. signAllInputs and signAllInputsAsync, which will search all input
 *   information for your pubkey or pubkeyhash, and only sign inputs where it finds
 *   your info. Or you can explicitly sign a specific input with signInput and
 *   signInputAsync. For the async methods you can create a SignerAsync object
 *   and use something like a hardware wallet to sign with. (You must implement this)
 * Combiner: psbts can be combined easily with `psbt.combine(psbt2, psbt3, psbt4 ...)`
 *   the psbt calling combine will always have precedence when a conflict occurs.
 *   Combine checks if the internal bitcoin transaction is the same, so be sure that
 *   all sequences, version, locktime, etc. are the same before combining.
 * Input Finalizer: This role is fairly important. Not only does it need to construct
 *   the input scriptSigs and witnesses, but it SHOULD verify the signatures etc.
 *   Before running `psbt.finalizeAllInputs()` please run `psbt.validateSignaturesOfAllInputs()`
 *   Running any finalize method will delete any data in the input(s) that are no longer
 *   needed due to the finalized scripts containing the information.
 * Transaction Extractor: This role will perform some checks before returning a
 *   Transaction object. Such as fee rate not being larger than maximumFeeRate etc.
 */
class Psbt {
  constructor(
    opts = {},
    data = new bip174_liquid_1.Psbt(new PsbtTransaction()),
  ) {
    this.data = data;
    // set defaults
    this.opts = Object.assign({}, DEFAULT_OPTS, opts);
    this.__CACHE = {
      __NON_WITNESS_UTXO_TX_CACHE: [],
      __NON_WITNESS_UTXO_BUF_CACHE: [],
      __TX_IN_CACHE: {},
      __TX: this.data.globalMap.unsignedTx.tx,
      // Psbt's predecesor (TransactionBuilder - now removed) behavior
      // was to not confirm input values  before signing.
      // Even though we highly encourage people to get
      // the full parent transaction to verify values, the ability to
      // sign non-segwit inputs without the full transaction was often
      // requested. So the only way to activate is to use @ts-ignore.
      // We will disable exporting the Psbt when unsafe sign is active.
      // because it is not BIP174 compliant.
      __UNSAFE_SIGN_NONSEGWIT: false,
    };
    if (this.data.inputs.length === 0) this.setVersion(2);
    // Make data hidden when enumerating
    const dpew = (obj, attr, enumerable, writable) =>
      Object.defineProperty(obj, attr, {
        enumerable,
        writable,
      });
    dpew(this, '__CACHE', false, true);
    dpew(this, 'opts', false, true);
  }
  static fromBase64(data, opts = {}) {
    const buffer = Buffer.from(data, 'base64');
    return this.fromBuffer(buffer, opts);
  }
  static fromHex(data, opts = {}) {
    const buffer = Buffer.from(data, 'hex');
    return this.fromBuffer(buffer, opts);
  }
  static fromBuffer(buffer, opts = {}) {
    const psbtBase = bip174_liquid_1.Psbt.fromBuffer(
      buffer,
      transactionFromBuffer,
    );
    const psbt = new Psbt(opts, psbtBase);
    checkTxForDupeIns(psbt.__CACHE.__TX, psbt.__CACHE);
    return psbt;
  }
  get inputCount() {
    return this.data.inputs.length;
  }
  get version() {
    return this.__CACHE.__TX.version;
  }
  set version(version) {
    this.setVersion(version);
  }
  get locktime() {
    return this.__CACHE.__TX.locktime;
  }
  set locktime(locktime) {
    this.setLocktime(locktime);
  }
  get txInputs() {
    return this.__CACHE.__TX.ins.map(input => ({
      hash: (0, bufferutils_1.cloneBuffer)(input.hash),
      index: input.index,
      sequence: input.sequence,
    }));
  }
  get txOutputs() {
    return this.__CACHE.__TX.outs.map(output => {
      let address;
      try {
        address = (0, address_1.fromOutputScript)(
          output.script,
          this.opts.network,
        );
      } catch (_) {}
      return {
        script: (0, bufferutils_1.cloneBuffer)(output.script),
        value: output.value,
        address,
      };
    });
  }
  combine(...those) {
    this.data.combine(...those.map(o => o.data));
    return this;
  }
  clone() {
    // TODO: more efficient cloning
    const res = Psbt.fromBuffer(this.data.toBuffer());
    res.opts = JSON.parse(JSON.stringify(this.opts));
    return res;
  }
  setMaximumFeeRate(satoshiPerByte) {
    check32Bit(satoshiPerByte); // 42.9 BTC per byte IS excessive... so throw
    this.opts.maximumFeeRate = satoshiPerByte;
  }
  setVersion(version) {
    check32Bit(version);
    checkInputsForPartialSig(this.data.inputs, 'setVersion');
    const c = this.__CACHE;
    c.__TX.version = version;
    c.__EXTRACTED_TX = undefined;
    return this;
  }
  setLocktime(locktime) {
    check32Bit(locktime);
    checkInputsForPartialSig(this.data.inputs, 'setLocktime');
    const c = this.__CACHE;
    c.__TX.locktime = locktime;
    c.__EXTRACTED_TX = undefined;
    return this;
  }
  setInputSequence(inputIndex, sequence) {
    check32Bit(sequence);
    checkInputsForPartialSig(this.data.inputs, 'setInputSequence');
    const c = this.__CACHE;
    if (c.__TX.ins.length <= inputIndex) {
      throw new Error('Input index too high');
    }
    c.__TX.ins[inputIndex].sequence = sequence;
    c.__EXTRACTED_TX = undefined;
    return this;
  }
  addInputs(inputDatas) {
    inputDatas.forEach(inputData => this.addInput(inputData));
    return this;
  }
  addInput(inputData) {
    if (
      arguments.length > 1 ||
      !inputData ||
      inputData.hash === undefined ||
      inputData.index === undefined
    ) {
      throw new Error(
        `Invalid arguments for Psbt.addInput. ` +
          `Requires single object with at least [hash] and [index]`,
      );
    }
    checkInputsForPartialSig(this.data.inputs, 'addInput');
    if (inputData.witnessScript) checkInvalidP2WSH(inputData.witnessScript);
    const c = this.__CACHE;
    this.data.addInput(inputData);
    const txIn = c.__TX.ins[c.__TX.ins.length - 1];
    checkTxInputCache(c, txIn);
    const inputIndex = this.data.inputs.length - 1;
    const input = this.data.inputs[inputIndex];
    if (input.nonWitnessUtxo) {
      addNonWitnessTxCache(this.__CACHE, input, inputIndex);
    }
    c.__FEE = undefined;
    c.__FEE_RATE = undefined;
    c.__EXTRACTED_TX = undefined;
    return this;
  }
  addIssuance(args, inputIndex) {
    validateAddIssuanceArgs(args); // throw an error if args are invalid
    inputIndex = this.searchInputIndexForIssuance(inputIndex);
    const { hash, index } = this.__CACHE.__TX.ins[inputIndex];
    // create an issuance object using the vout and the args
    const issuance = issuance_1.newIssuance(
      args.assetAmount,
      args.tokenAmount,
      args.precision,
      args.contract,
    );
    const entropy = issuance_1.generateEntropy(
      { txHash: hash, vout: index },
      issuance.assetEntropy,
    );
    // add the issuance to the input.
    this.__CACHE.__TX.ins[inputIndex].issuance = issuance;
    const asset = Buffer.concat([
      issuancePrefix,
      issuance_1.calculateAsset(entropy),
    ]);
    const assetScript = address_1.toOutputScript(args.assetAddress);
    // send the asset amount to the asset address.
    this.addOutput({
      value: issuance.assetAmount,
      script: assetScript,
      asset,
      nonce: Buffer.from('00', 'hex'),
    });
    // check if the token amount is not 0
    if (args.tokenAmount !== 0) {
      if (!args.tokenAddress)
        throw new Error("tokenAddress can't be undefined if tokenAmount > 0");
      const token = issuance_1.calculateReissuanceToken(
        entropy,
        args.blindedIssuance,
      );
      const tokenScript = address_1.toOutputScript(args.tokenAddress);
      // send the token amount to the token address.
      this.addOutput({
        script: tokenScript,
        value: issuance.tokenAmount,
        asset: Buffer.concat([issuancePrefix, token]),
        nonce: Buffer.from('00', 'hex'),
      });
    }
    return this;
  }
  addReissuance(args) {
    validateAddReissuanceArgs(args);
    const inputIndex = this.data.inputs.length;
    const inputData = {
      hash: args.tokenPrevout.txHash,
      index: args.tokenPrevout.vout,
    };
    if (args.witnessUtxo) {
      inputData.witnessUtxo = args.witnessUtxo;
    }
    if (args.nonWitnessUtxo) {
      inputData.nonWitnessUtxo = args.nonWitnessUtxo;
    }
    this.addInput(inputData);
    const satsToReissue = issuance_1.toConfidentialAssetAmount(
      args.assetAmount,
      args.precision,
    );
    // add the issuance object to input
    this.__CACHE.__TX.ins[inputIndex].issuance = {
      assetBlindingNonce: args.prevoutBlinder,
      tokenAmount: Buffer.of(0x00),
      assetAmount: satsToReissue,
      assetEntropy: args.entropy,
    };
    const asset = Buffer.concat([
      issuancePrefix,
      issuance_1.calculateAsset(args.entropy),
    ]);
    // send the asset amount to the asset address.
    this.addOutput({
      value: satsToReissue,
      script: address_1.toOutputScript(args.assetAddress),
      asset,
      nonce: Buffer.from('00', 'hex'),
    });
    const token = Buffer.concat([
      issuancePrefix,
      issuance_1.calculateReissuanceToken(args.entropy, args.blindedIssuance),
    ]);
    // send the token amount to the token address.
    this.addOutput({
      value: issuance_1.toConfidentialTokenAmount(
        args.tokenAmount,
        args.precision,
      ),
      script: address_1.toOutputScript(args.tokenAddress),
      asset: token,
      nonce: Buffer.from('00', 'hex'),
    });
    return this;
  }
  addOutputs(outputDatas) {
    outputDatas.forEach(outputData => this.addOutput(outputData));
    return this;
  }
  addOutput(outputData) {
    if (
      arguments.length > 1 ||
      !outputData ||
      outputData.value === undefined ||
      (outputData.address === undefined && outputData.script === undefined)
    ) {
      throw new Error(
        `Invalid arguments for Psbt.addOutput. ` +
          `Requires single object with at least [script or address] and [value]`,
      );
    }
    checkInputsForPartialSig(this.data.inputs, 'addOutput');
    const { address } = outputData;
    if (typeof address === 'string') {
      const { network } = this.opts;
      const script = (0, address_1.toOutputScript)(address, network);
      outputData = Object.assign(outputData, { script });
    }
    const c = this.__CACHE;
    this.data.addOutput(outputData);
    c.__FEE = undefined;
    c.__FEE_RATE = undefined;
    c.__EXTRACTED_TX = undefined;
    return this;
  }
  extractTransaction(disableFeeCheck) {
    if (!this.data.inputs.every(isFinalized)) throw new Error('Not finalized');
    const c = this.__CACHE;
    if (!disableFeeCheck) {
      checkFees(this, c, this.opts);
    }
    if (c.__EXTRACTED_TX) return c.__EXTRACTED_TX;
    const tx = c.__TX.clone();
    inputFinalizeGetAmts(this.data.inputs, tx, c, true);
    return tx;
  }
  getFeeRate() {
    return getTxCacheValue(
      '__FEE_RATE',
      'fee rate',
      this.data.inputs,
      this.__CACHE,
    );
  }
  getFee() {
    return getTxCacheValue('__FEE', 'fee', this.data.inputs, this.__CACHE);
  }
  finalizeAllInputs() {
    (0, utils_1.checkForInput)(this.data.inputs, 0); // making sure we have at least one
    range(this.data.inputs.length).forEach(idx => this.finalizeInput(idx));
    return this;
  }
  finalizeInput(inputIndex, finalScriptsFunc = getFinalScripts) {
    const input = (0, utils_1.checkForInput)(this.data.inputs, inputIndex);
    const { script, isP2SH, isP2WSH, isSegwit } = getScriptFromInput(
      inputIndex,
      input,
      this.__CACHE,
    );
    if (!script) throw new Error(`No script found for input #${inputIndex}`);
    checkPartialSigSighashes(input);
    const { finalScriptSig, finalScriptWitness } = finalScriptsFunc(
      inputIndex,
      input,
      script,
      isSegwit,
      isP2SH,
      isP2WSH,
    );
    if (finalScriptSig) this.data.updateInput(inputIndex, { finalScriptSig });
    if (finalScriptWitness)
      this.data.updateInput(inputIndex, { finalScriptWitness });
    if (!finalScriptSig && !finalScriptWitness)
      throw new Error(`Unknown error finalizing input #${inputIndex}`);
    this.data.clearFinalizedInput(inputIndex);
    return this;
  }
  getInputType(inputIndex) {
    const input = (0, utils_1.checkForInput)(this.data.inputs, inputIndex);
    const script = getScriptFromUtxo(inputIndex, input, this.__CACHE);
    const result = getMeaningfulScript(
      script,
      inputIndex,
      'input',
      input.redeemScript || redeemFromFinalScriptSig(input.finalScriptSig),
      input.witnessScript ||
        redeemFromFinalWitnessScript(input.finalScriptWitness),
    );
    const type = result.type === 'raw' ? '' : result.type + '-';
    const mainType = classifyScript(result.meaningfulScript);
    return type + mainType;
  }
  inputHasPubkey(inputIndex, pubkey) {
    const input = (0, utils_1.checkForInput)(this.data.inputs, inputIndex);
    return pubkeyInInput(pubkey, input, inputIndex, this.__CACHE);
  }
  inputHasHDKey(inputIndex, root) {
    const input = (0, utils_1.checkForInput)(this.data.inputs, inputIndex);
    const derivationIsMine = bip32DerivationIsMine(root);
    return (
      !!input.bip32Derivation && input.bip32Derivation.some(derivationIsMine)
    );
  }
  outputHasPubkey(outputIndex, pubkey) {
    const output = (0, utils_1.checkForOutput)(this.data.outputs, outputIndex);
    return pubkeyInOutput(pubkey, output, outputIndex, this.__CACHE);
  }
  outputHasHDKey(outputIndex, root) {
    const output = (0, utils_1.checkForOutput)(this.data.outputs, outputIndex);
    const derivationIsMine = bip32DerivationIsMine(root);
    return (
      !!output.bip32Derivation && output.bip32Derivation.some(derivationIsMine)
    );
  }
  validateSignaturesOfAllInputs(validator) {
    (0, utils_1.checkForInput)(this.data.inputs, 0); // making sure we have at least one
    const results = range(this.data.inputs.length).map(idx =>
      this.validateSignaturesOfInput(idx, validator),
    );
    return results.reduce((final, res) => res === true && final, true);
  }
  validateSignaturesOfInput(inputIndex, validator, pubkey) {
    const input = this.data.inputs[inputIndex];
    const partialSig = (input || {}).partialSig;
    if (!input || !partialSig || partialSig.length < 1)
      throw new Error('No signatures to validate');
    if (typeof validator !== 'function')
      throw new Error('Need validator function to validate signatures');
    const mySigs = pubkey
      ? partialSig.filter(sig => sig.pubkey.equals(pubkey))
      : partialSig;
    if (mySigs.length < 1) throw new Error('No signatures for this pubkey');
    const results = [];
    let hashCache;
    let scriptCache;
    let sighashCache;
    for (const pSig of mySigs) {
      const sig = bscript.signature.decode(pSig.signature);
      const { hash, script } =
        sighashCache !== sig.hashType
          ? getHashForSig(
              inputIndex,
              Object.assign({}, input, { sighashType: sig.hashType }),
              this.__CACHE,
              true,
            )
          : { hash: hashCache, script: scriptCache };
      sighashCache = sig.hashType;
      hashCache = hash;
      scriptCache = script;
      checkScriptForPubkey(pSig.pubkey, script, 'verify');
      results.push(validator(pSig.pubkey, hash, sig.signature));
    }
    return results.every(res => res === true);
  }
  signAllInputsHD(
    hdKeyPair,
    sighashTypes = [transaction_1.Transaction.SIGHASH_ALL],
  ) {
    if (!hdKeyPair || !hdKeyPair.publicKey || !hdKeyPair.fingerprint) {
      throw new Error('Need HDSigner to sign input');
    }
    const results = [];
    for (const i of range(this.data.inputs.length)) {
      try {
        this.signInputHD(i, hdKeyPair, sighashTypes);
        results.push(true);
      } catch (err) {
        results.push(false);
      }
    }
    if (results.every(v => v === false)) {
      throw new Error('No inputs were signed');
    }
    return this;
  }
  signAllInputsHDAsync(
    hdKeyPair,
    sighashTypes = [transaction_1.Transaction.SIGHASH_ALL],
  ) {
    return new Promise((resolve, reject) => {
      if (!hdKeyPair || !hdKeyPair.publicKey || !hdKeyPair.fingerprint) {
        return reject(new Error('Need HDSigner to sign input'));
      }
      const results = [];
      const promises = [];
      for (const i of range(this.data.inputs.length)) {
        promises.push(
          this.signInputHDAsync(i, hdKeyPair, sighashTypes).then(
            () => {
              results.push(true);
            },
            () => {
              results.push(false);
            },
          ),
        );
      }
      return Promise.all(promises).then(() => {
        if (results.every(v => v === false)) {
          return reject(new Error('No inputs were signed'));
        }
        resolve();
      });
    });
  }
  signInputHD(
    inputIndex,
    hdKeyPair,
    sighashTypes = [transaction_1.Transaction.SIGHASH_ALL],
  ) {
    if (!hdKeyPair || !hdKeyPair.publicKey || !hdKeyPair.fingerprint) {
      throw new Error('Need HDSigner to sign input');
    }
    const signers = getSignersFromHD(inputIndex, this.data.inputs, hdKeyPair);
    signers.forEach(signer => this.signInput(inputIndex, signer, sighashTypes));
    return this;
  }
  signInputHDAsync(
    inputIndex,
    hdKeyPair,
    sighashTypes = [transaction_1.Transaction.SIGHASH_ALL],
  ) {
    return new Promise((resolve, reject) => {
      if (!hdKeyPair || !hdKeyPair.publicKey || !hdKeyPair.fingerprint) {
        return reject(new Error('Need HDSigner to sign input'));
      }
      const signers = getSignersFromHD(inputIndex, this.data.inputs, hdKeyPair);
      const promises = signers.map(signer =>
        this.signInputAsync(inputIndex, signer, sighashTypes),
      );
      return Promise.all(promises)
        .then(() => {
          resolve();
        })
        .catch(reject);
    });
  }
  signAllInputs(
    keyPair,
    sighashTypes = [transaction_1.Transaction.SIGHASH_ALL],
  ) {
    if (!keyPair || !keyPair.publicKey)
      throw new Error('Need Signer to sign input');
    // TODO: Add a pubkey/pubkeyhash cache to each input
    // as input information is added, then eventually
    // optimize this method.
    const results = [];
    for (const i of range(this.data.inputs.length)) {
      try {
        this.signInput(i, keyPair, sighashTypes);
        results.push(true);
      } catch (err) {
        results.push(false);
      }
    }
    if (results.every(v => v === false)) {
      throw new Error('No inputs were signed');
    }
    return this;
  }
  signAllInputsAsync(
    keyPair,
    sighashTypes = [transaction_1.Transaction.SIGHASH_ALL],
  ) {
    return new Promise((resolve, reject) => {
      if (!keyPair || !keyPair.publicKey)
        return reject(new Error('Need Signer to sign input'));
      // TODO: Add a pubkey/pubkeyhash cache to each input
      // as input information is added, then eventually
      // optimize this method.
      const results = [];
      const promises = [];
      for (const [i] of this.data.inputs.entries()) {
        promises.push(
          this.signInputAsync(i, keyPair, sighashTypes).then(
            () => {
              results.push(true);
            },
            () => {
              results.push(false);
            },
          ),
        );
      }
      return Promise.all(promises).then(() => {
        if (results.every(v => v === false)) {
          return reject(new Error('No inputs were signed'));
        }
        resolve();
      });
    });
  }
  signInput(
    inputIndex,
    keyPair,
    sighashTypes = [transaction_1.Transaction.SIGHASH_ALL],
  ) {
    if (!keyPair || !keyPair.publicKey)
      throw new Error('Need Signer to sign input');
    const { hash, sighashType } = getHashAndSighashType(
      this.data.inputs,
      inputIndex,
      keyPair.publicKey,
      this.__CACHE,
      sighashTypes,
    );
    const partialSig = [
      {
        pubkey: keyPair.publicKey,
        signature: bscript.signature.encode(keyPair.sign(hash), sighashType),
      },
    ];
    this.data.updateInput(inputIndex, { partialSig });
    return this;
  }
  signInputAsync(
    inputIndex,
    keyPair,
    sighashTypes = [transaction_1.Transaction.SIGHASH_ALL],
  ) {
    return Promise.resolve().then(() => {
      if (!keyPair || !keyPair.publicKey)
        throw new Error('Need Signer to sign input');
      const { hash, sighashType } = getHashAndSighashType(
        this.data.inputs,
        inputIndex,
        keyPair.publicKey,
        this.__CACHE,
        sighashTypes,
      );
      return Promise.resolve(keyPair.sign(hash)).then(signature => {
        const partialSig = [
          {
            pubkey: keyPair.publicKey,
            signature: bscript.signature.encode(signature, sighashType),
          },
        ];
        this.data.updateInput(inputIndex, { partialSig });
      });
    });
  }
  toBuffer() {
    checkCache(this.__CACHE);
    return this.data.toBuffer();
  }
  toHex() {
    checkCache(this.__CACHE);
    return this.data.toHex();
  }
  toBase64() {
    checkCache(this.__CACHE);
    return this.data.toBase64();
  }
  updateGlobal(updateData) {
    this.data.updateGlobal(updateData);
    return this;
  }
  updateInput(inputIndex, updateData) {
<<<<<<< HEAD
    if (updateData.witnessUtxo) {
      const { witnessUtxo } = updateData;
      const script = Buffer.isBuffer(witnessUtxo.script)
        ? witnessUtxo.script
        : Buffer.from(witnessUtxo.script, 'hex');
      const value = Buffer.isBuffer(witnessUtxo.value)
        ? witnessUtxo.value
        : typeof witnessUtxo.value === 'string'
        ? Buffer.from(witnessUtxo.value, 'hex')
        : confidential.satoshiToConfidentialValue(witnessUtxo.value);
      // if the asset is a string, by checking the first byte we can determine if
      // it's an asset commitment, in this case we decode the hex string as buffer,
      // or if it's an asset hash, in this case we put the unconf prefix in front of the reversed the buffer
      const asset = Buffer.isBuffer(witnessUtxo.asset)
        ? witnessUtxo.asset
        : witnessUtxo.asset.startsWith('0a') ||
          witnessUtxo.asset.startsWith('0b')
        ? Buffer.from(witnessUtxo.asset, 'hex')
        : Buffer.concat([
            Buffer.alloc(1, 1),
            bufferutils_1.reverseBuffer(Buffer.from(witnessUtxo.asset, 'hex')),
          ]);
      const nonce = witnessUtxo.nonce
        ? Buffer.isBuffer(witnessUtxo.nonce)
          ? witnessUtxo.nonce
          : Buffer.from(witnessUtxo.nonce, 'hex')
        : Buffer.alloc(1, 0);
      const rangeProof = witnessUtxo.rangeProof
        ? Buffer.isBuffer(witnessUtxo.rangeProof)
          ? witnessUtxo.rangeProof
          : Buffer.from(witnessUtxo.rangeProof, 'hex')
        : undefined;
      const surjectionProof = witnessUtxo.surjectionProof
        ? Buffer.isBuffer(witnessUtxo.surjectionProof)
          ? witnessUtxo.surjectionProof
          : Buffer.from(witnessUtxo.surjectionProof, 'hex')
        : undefined;
      updateData = Object.assign(updateData, {
        witnessUtxo: {
          script,
          value,
          asset,
          nonce,
          rangeProof,
          surjectionProof,
        },
      });
    }
=======
    if (updateData.witnessScript) checkInvalidP2WSH(updateData.witnessScript);
>>>>>>> 11202eb7
    this.data.updateInput(inputIndex, updateData);
    if (updateData.nonWitnessUtxo) {
      addNonWitnessTxCache(
        this.__CACHE,
        this.data.inputs[inputIndex],
        inputIndex,
      );
    }
    return this;
  }
  updateOutput(outputIndex, updateData) {
    this.data.updateOutput(outputIndex, updateData);
    return this;
  }
  blindOutputs(blindingDataLike, blindingPubkeys, opts) {
    return this.rawBlindOutputs(
      blindingDataLike,
      blindingPubkeys,
      undefined,
      undefined,
      opts,
    );
  }
  blindOutputsByIndex(
    inputsBlindingData,
    outputsBlindingPubKeys,
    issuancesBlindingKeys,
    opts,
  ) {
    const blindingPrivKeysArgs = range(this.__CACHE.__TX.ins.length).map(
      inputIndex => inputsBlindingData.get(inputIndex),
    );
    const blindingPrivKeysIssuancesArgs = issuancesBlindingKeys
      ? range(this.__CACHE.__TX.ins.length).map(inputIndex =>
          issuancesBlindingKeys.get(inputIndex),
        )
      : [];
    const outputIndexes = [];
    const blindingPublicKey = [];
    for (const [outputIndex, pubBlindingKey] of outputsBlindingPubKeys) {
      outputIndexes.push(outputIndex);
      blindingPublicKey.push(pubBlindingKey);
    }
    return this.rawBlindOutputs(
      blindingPrivKeysArgs,
      blindingPublicKey,
      blindingPrivKeysIssuancesArgs,
      outputIndexes,
      opts,
    );
  }
  addUnknownKeyValToGlobal(keyVal) {
    this.data.addUnknownKeyValToGlobal(keyVal);
    return this;
  }
  addUnknownKeyValToInput(inputIndex, keyVal) {
    this.data.addUnknownKeyValToInput(inputIndex, keyVal);
    return this;
  }
  addUnknownKeyValToOutput(outputIndex, keyVal) {
    this.data.addUnknownKeyValToOutput(outputIndex, keyVal);
    return this;
  }
  clearFinalizedInput(inputIndex) {
    this.data.clearFinalizedInput(inputIndex);
    return this;
  }
  searchInputIndexForIssuance(inputIndex) {
    if (inputIndex && !this.data.inputs[inputIndex]) {
      throw new Error(`The input ${inputIndex} does not exist.`);
      // check if the input is available for issuance.
    } else {
      // verify if there is at least one input available.
      if (this.__CACHE.__TX.ins.filter(i => !i.issuance).length === 0)
        throw new Error(
          'transaction needs at least one input without issuance data.',
        );
      // search and extract the input index.
      inputIndex = this.__CACHE.__TX.ins.findIndex(i => !i.issuance);
    }
    if (this.__CACHE.__TX.ins[inputIndex].issuance)
      throw new Error(`The input ${inputIndex} already has issuance data.`);
    return inputIndex;
  }
  unblindInputsToIssuanceBlindingData(issuanceBlindingPrivKeys = []) {
    const pseudoBlindingDataFromIssuances = [];
    let inputIndex = 0;
    for (const input of this.__CACHE.__TX.ins) {
      if (input.issuance) {
        const isConfidentialIssuance =
          issuanceBlindingPrivKeys && issuanceBlindingPrivKeys[inputIndex]
            ? true
            : false;
        const entropy = issuance_1.issuanceEntropyFromInput(input);
        const asset = issuance_1.calculateAsset(entropy);
        const value = confidential
          .confidentialValueToSatoshi(input.issuance.assetAmount)
          .toString(10);
        const assetBlindingData = {
          value,
          asset,
          assetBlindingFactor: transaction_1.ZERO,
          valueBlindingFactor: isConfidentialIssuance
            ? randomBytes()
            : transaction_1.ZERO,
        };
        pseudoBlindingDataFromIssuances.push(assetBlindingData);
        if (
          !issuance_1.isReissuance(input.issuance) &&
          issuance_1.hasTokenAmount(input.issuance)
        ) {
          const token = issuance_1.calculateReissuanceToken(
            entropy,
            isConfidentialIssuance,
          );
          const tokenValue = confidential
            .confidentialValueToSatoshi(input.issuance.tokenAmount)
            .toString(10);
          const tokenBlindingData = {
            value: tokenValue,
            asset: token,
            assetBlindingFactor: transaction_1.ZERO,
            valueBlindingFactor: isConfidentialIssuance
              ? randomBytes()
              : transaction_1.ZERO,
          };
          pseudoBlindingDataFromIssuances.push(tokenBlindingData);
        }
      }
      inputIndex++;
    }
    return pseudoBlindingDataFromIssuances;
  }
  blindInputs(blindingData, issuanceBlindingPrivKeys = []) {
    return __awaiter(this, void 0, void 0, function*() {
      if (!issuanceBlindingPrivKeys || issuanceBlindingPrivKeys.length === 0)
        return this; // skip if no issuance blind keys
      function getBlindingFactors(asset) {
        for (const blindData of blindingData) {
          if (asset.equals(blindData.asset)) {
            return blindData;
          }
        }
        throw new Error(
          'no blinding factors generated for pseudo issuance inputs',
        );
      }
      // loop over inputs and create blindingData object in case of issuance
      let inputIndex = 0;
      for (const input of this.__CACHE.__TX.ins) {
        if (input.issuance) {
          if (!issuanceBlindingPrivKeys[inputIndex]) {
            // check if the user has provided blinding key
            inputIndex++;
            continue;
          }
          const entropy = issuance_1.issuanceEntropyFromInput(input);
          const issuedAsset = issuance_1.calculateAsset(entropy);
          const blindingFactorsAsset = getBlindingFactors(issuedAsset);
          const assetCommitment = yield confidential.assetCommitment(
            blindingFactorsAsset.asset,
            blindingFactorsAsset.assetBlindingFactor,
          );
          const valueCommitment = yield confidential.valueCommitment(
            blindingFactorsAsset.value,
            assetCommitment,
            blindingFactorsAsset.valueBlindingFactor,
          );
          const assetBlindingPrivateKey = issuanceBlindingPrivKeys[inputIndex]
            ? issuanceBlindingPrivKeys[inputIndex].assetKey
            : undefined;
          if (!assetBlindingPrivateKey) {
            throw new Error(
              `missing asset blinding private key for issuance #${inputIndex}`,
            );
          }
          const issuanceRangeProof = yield confidential.rangeProof(
            blindingFactorsAsset.value,
            assetBlindingPrivateKey,
            blindingFactorsAsset.asset,
            blindingFactorsAsset.assetBlindingFactor,
            blindingFactorsAsset.valueBlindingFactor,
            valueCommitment,
            Buffer.alloc(0),
            '1',
            0,
            52,
          );
          this.__CACHE.__TX.ins[
            inputIndex
          ].issuanceRangeProof = issuanceRangeProof;
          this.__CACHE.__TX.ins[
            inputIndex
          ].issuance.assetAmount = valueCommitment;
          if (
            !issuance_1.isReissuance(input.issuance) &&
            issuance_1.hasTokenAmount(input.issuance)
          ) {
            const token = issuance_1.calculateReissuanceToken(entropy, true);
            const blindingFactorsToken = getBlindingFactors(token);
            const issuedTokenCommitment = yield confidential.assetCommitment(
              token,
              blindingFactorsToken.assetBlindingFactor,
            );
            const tokenValueCommitment = yield confidential.valueCommitment(
              blindingFactorsToken.value,
              issuedTokenCommitment,
              blindingFactorsToken.valueBlindingFactor,
            );
            if (!issuanceBlindingPrivKeys[inputIndex].tokenKey) {
              throw new Error(
                'you must specify tokenKey in order to blind the token issuance',
              );
            }
            const inflationRangeProof = yield confidential.rangeProof(
              blindingFactorsToken.value,
              issuanceBlindingPrivKeys[inputIndex].tokenKey,
              token,
              blindingFactorsToken.assetBlindingFactor,
              blindingFactorsToken.valueBlindingFactor,
              tokenValueCommitment,
              Buffer.alloc(0),
              '1',
              0,
              52,
            );
            this.__CACHE.__TX.ins[
              inputIndex
            ].inflationRangeProof = inflationRangeProof;
            this.__CACHE.__TX.ins[
              inputIndex
            ].issuance.tokenAmount = tokenValueCommitment;
          }
        }
        inputIndex++;
      }
      return this;
    });
  }
  blindOutputsRaw(blindingData, blindingPubkeys, outputIndexes, opts) {
    return __awaiter(this, void 0, void 0, function*() {
      // get data (satoshis & asset) outputs to blind
      const outputsData = outputIndexes.map(index => {
        const output = this.__CACHE.__TX.outs[index];
        // prevent blinding the fee output
        if (output.script.length === 0)
          throw new Error("cant't blind the fee output");
        const value = confidential
          .confidentialValueToSatoshi(output.value)
          .toString(10);
        return [value, output.asset.slice(1)];
      });
      // compute the outputs blinders
      const outputsBlindingData = yield computeOutputsBlindingData(
        blindingData,
        outputsData,
      );
      // use blinders to compute proofs & commitments
      let indexInArray = 0;
      for (const outputIndex of outputIndexes) {
        const randomSeed = randomBytes(opts);
        const ephemeralPrivKey = randomBytes(opts);
        const outputNonce = ecpair_1.fromPrivateKey(ephemeralPrivKey).publicKey;
        const outputBlindingData = outputsBlindingData[indexInArray];
        // commitments
        const assetCommitment = yield confidential.assetCommitment(
          outputBlindingData.asset,
          outputBlindingData.assetBlindingFactor,
        );
        const valueCommitment = yield confidential.valueCommitment(
          outputBlindingData.value,
          assetCommitment,
          outputBlindingData.valueBlindingFactor,
        );
        // proofs
        const rangeProof = yield confidential.rangeProofWithNonceHash(
          outputBlindingData.value,
          blindingPubkeys[indexInArray],
          ephemeralPrivKey,
          outputBlindingData.asset,
          outputBlindingData.assetBlindingFactor,
          outputBlindingData.valueBlindingFactor,
          valueCommitment,
          this.__CACHE.__TX.outs[outputIndex].script,
        );
        const surjectionProof = yield confidential.surjectionProof(
          outputBlindingData.asset,
          outputBlindingData.assetBlindingFactor,
          blindingData.map(({ asset }) => asset),
          blindingData.map(({ assetBlindingFactor }) => assetBlindingFactor),
          randomSeed,
        );
        // set commitments & proofs & nonce
        this.__CACHE.__TX.outs[outputIndex].asset = assetCommitment;
        this.__CACHE.__TX.outs[outputIndex].value = valueCommitment;
        this.__CACHE.__TX.setOutputNonce(outputIndex, outputNonce);
        this.__CACHE.__TX.setOutputRangeProof(outputIndex, rangeProof);
        this.__CACHE.__TX.setOutputSurjectionProof(
          outputIndex,
          surjectionProof,
        );
        indexInArray++;
      }
      return this;
    });
  }
  rawBlindOutputs(
    blindingDataLike,
    blindingPubkeys,
    issuanceBlindingPrivKeys = [],
    outputIndexes,
    opts,
  ) {
    return __awaiter(this, void 0, void 0, function*() {
      if (this.data.inputs.some(v => !v.nonWitnessUtxo && !v.witnessUtxo))
        throw new Error(
          'All inputs must contain a non witness utxo or a witness utxo',
        );
      if (this.__CACHE.__TX.ins.length !== blindingDataLike.length) {
        throw new Error(
          'blindingDataLike length does not match the number of inputs (undefined for unconfidential utxo)',
        );
      }
      if (!outputIndexes) {
        outputIndexes = [];
        // fill the outputIndexes array with all the output index (except the fee output)
        this.__CACHE.__TX.outs.forEach((out, index) => {
          if (out.script.length > 0) outputIndexes.push(index);
        });
      }
      if (outputIndexes.length !== blindingPubkeys.length)
        throw new Error(
          'not enough blinding public keys to blind the requested outputs',
        );
      const witnesses = this.data.inputs.map((input, index) => {
        if (input.nonWitnessUtxo) {
          const prevTx = nonWitnessUtxoTxFromCache(this.__CACHE, input, index);
          const prevoutIndex = this.__CACHE.__TX.ins[index].index;
          return prevTx.outs[prevoutIndex];
        }
        if (input.witnessUtxo) {
          return input.witnessUtxo;
        }
        throw new Error('input data needs witness utxo or nonwitness utxo');
      });
      const inputsBlindingData = yield Promise.all(
        blindingDataLike.map((data, i) => toBlindingData(data, witnesses[i])),
      );
      const pseudoInputsBlindingData = this.unblindInputsToIssuanceBlindingData(
        issuanceBlindingPrivKeys,
      );
      const totalBlindingData = inputsBlindingData.concat(
        pseudoInputsBlindingData,
      );
      yield this.blindOutputsRaw(
        totalBlindingData,
        blindingPubkeys,
        outputIndexes,
        opts,
      );
      yield this.blindInputs(totalBlindingData, issuanceBlindingPrivKeys);
      this.__CACHE.__FEE = undefined;
      this.__CACHE.__FEE_RATE = undefined;
      this.__CACHE.__EXTRACTED_TX = undefined;
      return this;
    });
  }
}
exports.Psbt = Psbt;
/**
 * This function is needed to pass to the bip174 base class's fromBuffer.
 * It takes the "transaction buffer" portion of the psbt buffer and returns a
 * Transaction (From the bip174 library) interface.
 */
const transactionFromBuffer = buffer => new PsbtTransaction(buffer);
/**
 * This class implements the Transaction interface from bip174 library.
 * It contains a liquidjs-lib Transaction object.
 */
class PsbtTransaction {
  constructor(buffer = Buffer.from([2, 0, 0, 0, 0, 0, 0, 0, 0, 0, 0])) {
    this.tx = transaction_1.Transaction.fromBuffer(buffer);
    checkTxEmpty(this.tx);
    Object.defineProperty(this, 'tx', {
      enumerable: false,
      writable: true,
    });
  }
  getInputOutputCounts() {
    return {
      inputCount: this.tx.ins.length,
      outputCount: this.tx.outs.length,
    };
  }
  addInput(input) {
    if (
      input.hash === undefined ||
      input.index === undefined ||
      (!Buffer.isBuffer(input.hash) && typeof input.hash !== 'string') ||
      typeof input.index !== 'number'
    ) {
      throw new Error('Error adding input.');
    }
    const hash =
      typeof input.hash === 'string'
        ? (0, bufferutils_1.reverseBuffer)(Buffer.from(input.hash, 'hex'))
        : input.hash;
    this.tx.addInput(hash, input.index, input.sequence);
  }
  addOutput(output) {
    if (
      output.script === undefined ||
      (!Buffer.isBuffer(output.script) && typeof output.script !== 'string') ||
      output.value === undefined ||
      (!Buffer.isBuffer(output.value) && typeof output.value !== 'number') ||
      output.asset === undefined ||
      (!Buffer.isBuffer(output.asset) && typeof output.asset !== 'string')
    ) {
      throw new Error('Error adding output.');
    }
    const nonce = Buffer.alloc(1, 0);
    const script = Buffer.isBuffer(output.script)
      ? output.script
      : Buffer.from(output.script, 'hex');
    const value = Buffer.isBuffer(output.value)
      ? output.value
      : confidential.satoshiToConfidentialValue(output.value);
    const asset = Buffer.isBuffer(output.asset)
      ? output.asset
      : Buffer.concat([
          Buffer.alloc(1, 1),
          bufferutils_1.reverseBuffer(Buffer.from(output.asset, 'hex')),
        ]);
    this.tx.addOutput(script, value, asset, nonce);
  }
  toBuffer() {
    return this.tx.toBuffer();
  }
}
function canFinalize(input, script, scriptType) {
  switch (scriptType) {
    case 'pubkey':
    case 'pubkeyhash':
    case 'witnesspubkeyhash':
      return hasSigs(1, input.partialSig);
    case 'multisig':
      const p2ms = payments.p2ms({ output: script });
      return hasSigs(p2ms.m, input.partialSig, p2ms.pubkeys);
    default:
      return false;
  }
}
<<<<<<< HEAD
=======
function checkCache(cache) {
  if (cache.__UNSAFE_SIGN_NONSEGWIT !== false) {
    throw new Error('Not BIP174 compliant, can not export');
  }
}
>>>>>>> 11202eb7
function hasSigs(neededSigs, partialSig, pubkeys) {
  if (!partialSig) return false;
  let sigs;
  if (pubkeys) {
    sigs = pubkeys
      .map(pkey => {
<<<<<<< HEAD
        const pubkey = ecpair_1.fromPublicKey(pkey, { compressed: true })
          .publicKey;
=======
        const pubkey = compressPubkey(pkey);
>>>>>>> 11202eb7
        return partialSig.find(pSig => pSig.pubkey.equals(pubkey));
      })
      .filter(v => !!v);
  } else {
    sigs = partialSig;
  }
  if (sigs.length > neededSigs) throw new Error('Too many signatures');
  return sigs.length === neededSigs;
}
function isFinalized(input) {
  return !!input.finalScriptSig || !!input.finalScriptWitness;
}
function isPaymentFactory(payment) {
  return script => {
    try {
      payment({ output: script });
      return true;
    } catch (err) {
      return false;
    }
  };
}
const isP2MS = isPaymentFactory(payments.p2ms);
const isP2PK = isPaymentFactory(payments.p2pk);
const isP2PKH = isPaymentFactory(payments.p2pkh);
const isP2WPKH = isPaymentFactory(payments.p2wpkh);
const isP2WSHScript = isPaymentFactory(payments.p2wsh);
const isP2SHScript = isPaymentFactory(payments.p2sh);
function bip32DerivationIsMine(root) {
  return d => {
    if (!d.masterFingerprint.equals(root.fingerprint)) return false;
    if (!root.derivePath(d.path).publicKey.equals(d.pubkey)) return false;
    return true;
  };
}
function check32Bit(num) {
  if (
    typeof num !== 'number' ||
    num !== Math.floor(num) ||
    num > 0xffffffff ||
    num < 0
  ) {
    throw new Error('Invalid 32 bit integer');
  }
}
function checkFees(psbt, cache, opts) {
  const feeRate = cache.__FEE_RATE || psbt.getFeeRate();
  const vsize = cache.__EXTRACTED_TX.virtualSize();
  const satoshis = feeRate * vsize;
  if (feeRate >= opts.maximumFeeRate) {
    throw new Error(
      `Warning: You are paying around ${(satoshis / 1e8).toFixed(8)} in ` +
        `fees, which is ${feeRate} satoshi per byte for a transaction ` +
        `with a VSize of ${vsize} bytes (segwit counted as 0.25 byte per ` +
        `byte). Use setMaximumFeeRate method to raise your threshold, or ` +
        `pass true to the first arg of extractTransaction.`,
    );
  }
}
function checkInputsForPartialSig(inputs, action) {
  inputs.forEach(input => {
    let throws = false;
    let pSigs = [];
    if ((input.partialSig || []).length === 0) {
      if (!input.finalScriptSig && !input.finalScriptWitness) return;
      pSigs = getPsigsFromInputFinalScripts(input);
    } else {
      pSigs = input.partialSig;
    }
    pSigs.forEach(pSig => {
      const { hashType } = bscript.signature.decode(pSig.signature);
      const whitelist = [];
      const isAnyoneCanPay =
        hashType & transaction_1.Transaction.SIGHASH_ANYONECANPAY;
      if (isAnyoneCanPay) whitelist.push('addInput');
      const hashMod = hashType & 0x1f;
      switch (hashMod) {
        case transaction_1.Transaction.SIGHASH_ALL:
          break;
        case transaction_1.Transaction.SIGHASH_SINGLE:
        case transaction_1.Transaction.SIGHASH_NONE:
          whitelist.push('addOutput');
          whitelist.push('setInputSequence');
          break;
      }
      if (whitelist.indexOf(action) === -1) {
        throws = true;
      }
    });
    if (throws) {
      throw new Error('Can not modify transaction, signatures exist.');
    }
  });
}
function checkPartialSigSighashes(input) {
  if (!input.sighashType || !input.partialSig) return;
  const { partialSig, sighashType } = input;
  partialSig.forEach(pSig => {
    const { hashType } = bscript.signature.decode(pSig.signature);
    if (sighashType !== hashType) {
      throw new Error('Signature sighash does not match input sighash type');
    }
  });
}
function checkScriptForPubkey(pubkey, script, action) {
  if (!pubkeyInScript(pubkey, script)) {
    throw new Error(
      `Can not ${action} for this input with the key ${pubkey.toString('hex')}`,
    );
  }
}
function checkTxEmpty(tx) {
  const isEmpty = tx.ins.every(
    input => input.script && input.script.length === 0,
  );
  if (!isEmpty) {
    throw new Error('Format Error: Transaction ScriptSigs are not empty');
  }
  // if (tx.flag === 1 && tx.witnessIn.length > 0) {
  //   throw new Error('Format Error: Transaction WitnessScriptSigs are not empty');
  // }
}
function checkTxForDupeIns(tx, cache) {
  tx.ins.forEach(input => {
    checkTxInputCache(cache, input);
  });
}
function checkTxInputCache(cache, input) {
  const key =
    (0, bufferutils_1.reverseBuffer)(Buffer.from(input.hash)).toString('hex') +
    ':' +
    input.index;
  if (cache.__TX_IN_CACHE[key]) throw new Error('Duplicate input detected.');
  cache.__TX_IN_CACHE[key] = 1;
}
function scriptCheckerFactory(payment, paymentScriptName) {
  return (inputIndex, scriptPubKey, redeemScript, ioType) => {
    const redeemScriptOutput = payment({
      redeem: { output: redeemScript },
    }).output;
    if (!scriptPubKey.equals(redeemScriptOutput)) {
      throw new Error(
        `${paymentScriptName} for ${ioType} #${inputIndex} doesn't match the scriptPubKey in the prevout`,
      );
    }
  };
}
const checkRedeemScript = scriptCheckerFactory(payments.p2sh, 'Redeem script');
const checkWitnessScript = scriptCheckerFactory(
  payments.p2wsh,
  'Witness script',
);
function getTxCacheValue(key, name, inputs, c) {
  if (!inputs.every(isFinalized))
    throw new Error(`PSBT must be finalized to calculate ${name}`);
  if (key === '__FEE_RATE' && c.__FEE_RATE) return c.__FEE_RATE;
  if (key === '__FEE' && c.__FEE) return c.__FEE;
  let tx;
  let mustFinalize = true;
  if (c.__EXTRACTED_TX) {
    tx = c.__EXTRACTED_TX;
    mustFinalize = false;
  } else {
    tx = c.__TX.clone();
  }
  inputFinalizeGetAmts(inputs, tx, c, mustFinalize);
  if (key === '__FEE_RATE') return c.__FEE_RATE;
  else if (key === '__FEE') return c.__FEE;
}
function getFinalScripts(inputIndex, input, script, isSegwit, isP2SH, isP2WSH) {
  const scriptType = classifyScript(script);
  if (!canFinalize(input, script, scriptType))
    throw new Error(`Can not finalize input #${inputIndex}`);
  return prepareFinalScripts(
    script,
    scriptType,
    input.partialSig,
    isSegwit,
    isP2SH,
    isP2WSH,
  );
}
function prepareFinalScripts(
  script,
  scriptType,
  partialSig,
  isSegwit,
  isP2SH,
  isP2WSH,
) {
  let finalScriptSig;
  let finalScriptWitness;
  // Wow, the payments API is very handy
  const payment = getPayment(script, scriptType, partialSig);
  const p2wsh = !isP2WSH ? null : payments.p2wsh({ redeem: payment });
  const p2sh = !isP2SH ? null : payments.p2sh({ redeem: p2wsh || payment });
  if (isSegwit) {
    if (p2wsh) {
      finalScriptWitness = witnessStackToScriptWitness(p2wsh.witness);
    } else {
      finalScriptWitness = witnessStackToScriptWitness(payment.witness);
    }
    if (p2sh) {
      finalScriptSig = p2sh.input;
    }
  } else {
    if (p2sh) {
      finalScriptSig = p2sh.input;
    } else {
      finalScriptSig = payment.input;
    }
  }
  return {
    finalScriptSig,
    finalScriptWitness,
  };
}
function getHashAndSighashType(
  inputs,
  inputIndex,
  pubkey,
  cache,
  sighashTypes,
) {
<<<<<<< HEAD
  // const input = checkForInput(inputs, inputIndex);
=======
  const input = (0, utils_1.checkForInput)(inputs, inputIndex);
>>>>>>> 11202eb7
  const { hash, sighashType, script } = getHashForSig(
    inputIndex,
    inputs[inputIndex],
    cache,
    false,
    sighashTypes,
  );
  checkScriptForPubkey(pubkey, script, 'sign');
  return {
    hash,
    sighashType,
  };
}
function getHashForSig(inputIndex, input, cache, forValidate, sighashTypes) {
  const unsignedTx = cache.__TX;
  const sighashType =
    input.sighashType || transaction_1.Transaction.SIGHASH_ALL;
  if (sighashTypes && sighashTypes.indexOf(sighashType) < 0) {
    const str = sighashTypeToString(sighashType);
    throw new Error(
      `Sighash type is not allowed. Retry the sign method passing the ` +
        `sighashTypes array of whitelisted types. Sighash type: ${str}`,
    );
  }
  let hash;
  let prevout;
  if (input.nonWitnessUtxo) {
    const nonWitnessUtxoTx = nonWitnessUtxoTxFromCache(
      cache,
      input,
      inputIndex,
    );
    const prevoutHash = unsignedTx.ins[inputIndex].hash;
    const utxoHash = nonWitnessUtxoTx.getHash();
    // If a non-witness UTXO is provided, its hash must match the hash specified in the prevout
    if (!prevoutHash.equals(utxoHash)) {
      throw new Error(
        `Non-witness UTXO hash for input #${inputIndex} doesn't match the hash specified in the prevout`,
      );
    }
    const prevoutIndex = unsignedTx.ins[inputIndex].index;
    prevout = nonWitnessUtxoTx.outs[prevoutIndex];
  } else if (input.witnessUtxo) {
    prevout = input.witnessUtxo;
  } else {
    throw new Error('Need a Utxo input item for signing');
  }
  const { meaningfulScript, type } = getMeaningfulScript(
    prevout.script,
    inputIndex,
    'input',
    input.redeemScript,
    input.witnessScript,
  );
  if (['p2sh-p2wsh', 'p2wsh'].indexOf(type) >= 0) {
    hash = unsignedTx.hashForWitnessV0(
      inputIndex,
      meaningfulScript,
      prevout.value,
      sighashType,
    );
  } else if (isP2WPKH(meaningfulScript)) {
    // P2WPKH uses the P2PKH template for prevoutScript when signing
    const signingScript = payments.p2pkh({ hash: meaningfulScript.slice(2) })
      .output;
    hash = unsignedTx.hashForWitnessV0(
      inputIndex,
      signingScript,
      prevout.value,
      sighashType,
    );
  } else {
    // non-segwit
    if (
      input.nonWitnessUtxo === undefined &&
      cache.__UNSAFE_SIGN_NONSEGWIT === false
    )
      throw new Error(
        `Input #${inputIndex} has witnessUtxo but non-segwit script: ` +
          `${meaningfulScript.toString('hex')}`,
      );
    if (!forValidate && cache.__UNSAFE_SIGN_NONSEGWIT !== false)
      console.warn(
        'Warning: Signing non-segwit inputs without the full parent transaction ' +
          'means there is a chance that a miner could feed you incorrect information ' +
          "to trick you into paying large fees. This behavior is the same as Psbt's predecesor " +
          '(TransactionBuilder - now removed) when signing non-segwit scripts. You are not ' +
          'able to export this Psbt with toBuffer|toBase64|toHex since it is not ' +
          'BIP174 compliant.\n*********************\nPROCEED WITH CAUTION!\n' +
          '*********************',
      );
    hash = unsignedTx.hashForSignature(
      inputIndex,
      meaningfulScript,
      sighashType,
    );
  }
  return {
    script: meaningfulScript,
    sighashType,
    hash,
  };
}
function getPayment(script, scriptType, partialSig) {
  let payment;
  switch (scriptType) {
    case 'multisig':
      const sigs = getSortedSigs(script, partialSig);
      payment = payments.p2ms({
        output: script,
        signatures: sigs,
      });
      break;
    case 'pubkey':
      payment = payments.p2pk({
        output: script,
        signature: partialSig[0].signature,
      });
      break;
    case 'pubkeyhash':
      payment = payments.p2pkh({
        output: script,
        pubkey: partialSig[0].pubkey,
        signature: partialSig[0].signature,
      });
      break;
    case 'witnesspubkeyhash':
      payment = payments.p2wpkh({
        output: script,
        pubkey: partialSig[0].pubkey,
        signature: partialSig[0].signature,
      });
      break;
  }
  return payment;
}
function getPsigsFromInputFinalScripts(input) {
  const scriptItems = !input.finalScriptSig
    ? []
    : bscript.decompile(input.finalScriptSig) || [];
  const witnessItems = !input.finalScriptWitness
    ? []
    : bscript.decompile(input.finalScriptWitness) || [];
  return scriptItems
    .concat(witnessItems)
    .filter(item => {
      return Buffer.isBuffer(item) && bscript.isCanonicalScriptSignature(item);
    })
    .map(sig => ({ signature: sig }));
}
function getScriptFromInput(inputIndex, input, cache) {
  const unsignedTx = cache.__TX;
  const res = {
    script: null,
    isSegwit: false,
    isP2SH: false,
    isP2WSH: false,
  };
  res.isP2SH = !!input.redeemScript;
  res.isP2WSH = !!input.witnessScript;
  if (input.witnessScript) {
    res.script = input.witnessScript;
  } else if (input.redeemScript) {
    res.script = input.redeemScript;
  } else {
    if (input.nonWitnessUtxo) {
      const nonWitnessUtxoTx = nonWitnessUtxoTxFromCache(
        cache,
        input,
        inputIndex,
      );
      const prevoutIndex = unsignedTx.ins[inputIndex].index;
      res.script = nonWitnessUtxoTx.outs[prevoutIndex].script;
    } else if (input.witnessUtxo) {
      res.script = input.witnessUtxo.script;
    }
  }
  if (input.witnessScript || isP2WPKH(res.script)) {
    res.isSegwit = true;
  }
  return res;
}
function getSignersFromHD(inputIndex, inputs, hdKeyPair) {
  const input = (0, utils_1.checkForInput)(inputs, inputIndex);
  if (!input.bip32Derivation || input.bip32Derivation.length === 0) {
    throw new Error('Need bip32Derivation to sign with HD');
  }
  const myDerivations = input.bip32Derivation
    .map(bipDv => {
      if (bipDv.masterFingerprint.equals(hdKeyPair.fingerprint)) {
        return bipDv;
      } else {
        return;
      }
    })
    .filter(v => !!v);
  if (myDerivations.length === 0) {
    throw new Error(
      'Need one bip32Derivation masterFingerprint to match the HDSigner fingerprint',
    );
  }
  const signers = myDerivations.map(bipDv => {
    const node = hdKeyPair.derivePath(bipDv.path);
    if (!bipDv.pubkey.equals(node.publicKey)) {
      throw new Error('pubkey did not match bip32Derivation');
    }
    return node;
  });
  return signers;
}
function getSortedSigs(script, partialSig) {
  const p2ms = payments.p2ms({ output: script });
  // for each pubkey in order of p2ms script
  return p2ms.pubkeys
    .map(pk => {
      // filter partialSig array by pubkey being equal
      return (
        partialSig.filter(ps => {
          return ps.pubkey.equals(pk);
        })[0] || {}
      ).signature;
      // Any pubkey without a match will return undefined
      // this last filter removes all the undefined items in the array.
    })
    .filter(v => !!v);
}
function scriptWitnessToWitnessStack(buffer) {
  let offset = 0;
  function readSlice(n) {
    offset += n;
    return buffer.slice(offset - n, offset);
  }
  function readVarInt() {
    const vi = varuint.decode(buffer, offset);
    offset += varuint.decode.bytes;
    return vi;
  }
  function readVarSlice() {
    return readSlice(readVarInt());
  }
  function readVector() {
    const count = readVarInt();
    const vector = [];
    for (let i = 0; i < count; i++) vector.push(readVarSlice());
    return vector;
  }
  return readVector();
}
function sighashTypeToString(sighashType) {
  let text =
    sighashType & transaction_1.Transaction.SIGHASH_ANYONECANPAY
      ? 'SIGHASH_ANYONECANPAY | '
      : '';
  const sigMod = sighashType & 0x1f;
  switch (sigMod) {
    case transaction_1.Transaction.SIGHASH_ALL:
      text += 'SIGHASH_ALL';
      break;
    case transaction_1.Transaction.SIGHASH_SINGLE:
      text += 'SIGHASH_SINGLE';
      break;
    case transaction_1.Transaction.SIGHASH_NONE:
      text += 'SIGHASH_NONE';
      break;
  }
  return text;
}
function witnessStackToScriptWitness(witness) {
  let buffer = Buffer.allocUnsafe(0);
  function writeSlice(slice) {
    buffer = Buffer.concat([buffer, Buffer.from(slice)]);
  }
  function writeVarInt(i) {
    const currentLen = buffer.length;
    const varintLen = varuint.encodingLength(i);
    buffer = Buffer.concat([buffer, Buffer.allocUnsafe(varintLen)]);
    varuint.encode(i, buffer, currentLen);
  }
  function writeVarSlice(slice) {
    writeVarInt(slice.length);
    writeSlice(slice);
  }
  function writeVector(vector) {
    writeVarInt(vector.length);
    vector.forEach(writeVarSlice);
  }
  writeVector(witness);
  return buffer;
}
function addNonWitnessTxCache(cache, input, inputIndex) {
  cache.__NON_WITNESS_UTXO_BUF_CACHE[inputIndex] = input.nonWitnessUtxo;
  const tx = transaction_1.Transaction.fromBuffer(input.nonWitnessUtxo);
  cache.__NON_WITNESS_UTXO_TX_CACHE[inputIndex] = tx;
  const self = cache;
  const selfIndex = inputIndex;
  delete input.nonWitnessUtxo;
  Object.defineProperty(input, 'nonWitnessUtxo', {
    enumerable: true,
    get() {
      const buf = self.__NON_WITNESS_UTXO_BUF_CACHE[selfIndex];
      const txCache = self.__NON_WITNESS_UTXO_TX_CACHE[selfIndex];
      if (buf !== undefined) {
        return buf;
      } else {
        const newBuf = txCache.toBuffer();
        self.__NON_WITNESS_UTXO_BUF_CACHE[selfIndex] = newBuf;
        return newBuf;
      }
    },
    set(data) {
      self.__NON_WITNESS_UTXO_BUF_CACHE[selfIndex] = data;
    },
  });
}
function inputFinalizeGetAmts(inputs, tx, cache, mustFinalize) {
  inputs.forEach((input, idx) => {
    if (mustFinalize && input.finalScriptSig)
      tx.ins[idx].script = input.finalScriptSig;
    if (mustFinalize && input.finalScriptWitness) {
      tx.ins[idx].witness = scriptWitnessToWitnessStack(
        input.finalScriptWitness,
      );
    }
  });
  if (tx.ins.some(x => x.witness.length !== 0)) {
    tx.flag = 1;
  }
  const bytes = tx.virtualSize();
  const fee = 2 * bytes;
  cache.__FEE = fee;
  cache.__EXTRACTED_TX = tx;
  cache.__FEE_RATE = Math.floor(fee / bytes);
}
function nonWitnessUtxoTxFromCache(cache, input, inputIndex) {
  const c = cache.__NON_WITNESS_UTXO_TX_CACHE;
  if (!c[inputIndex]) {
    addNonWitnessTxCache(cache, input, inputIndex);
  }
  return c[inputIndex];
}
function getScriptFromUtxo(inputIndex, input, cache) {
  if (input.witnessUtxo !== undefined) {
    return input.witnessUtxo.script;
  } else if (input.nonWitnessUtxo !== undefined) {
    const nonWitnessUtxoTx = nonWitnessUtxoTxFromCache(
      cache,
      input,
      inputIndex,
    );
    return nonWitnessUtxoTx.outs[cache.__TX.ins[inputIndex].index].script;
  } else {
    throw new Error("Can't find pubkey in input without Utxo data");
  }
}
function pubkeyInInput(pubkey, input, inputIndex, cache) {
  const script = getScriptFromUtxo(inputIndex, input, cache);
  const { meaningfulScript } = getMeaningfulScript(
    script,
    inputIndex,
    'input',
    input.redeemScript,
    input.witnessScript,
  );
  return pubkeyInScript(pubkey, meaningfulScript);
}
function pubkeyInOutput(pubkey, output, outputIndex, cache) {
  const script = cache.__TX.outs[outputIndex].script;
  const { meaningfulScript } = getMeaningfulScript(
    script,
    outputIndex,
    'output',
    output.redeemScript,
    output.witnessScript,
  );
  return pubkeyInScript(pubkey, meaningfulScript);
}
function redeemFromFinalScriptSig(finalScript) {
  if (!finalScript) return;
  const decomp = bscript.decompile(finalScript);
  if (!decomp) return;
  const lastItem = decomp[decomp.length - 1];
  if (
    !Buffer.isBuffer(lastItem) ||
    isPubkeyLike(lastItem) ||
    isSigLike(lastItem)
  )
    return;
  const sDecomp = bscript.decompile(lastItem);
  if (!sDecomp) return;
  return lastItem;
}
function redeemFromFinalWitnessScript(finalScript) {
  if (!finalScript) return;
  const decomp = scriptWitnessToWitnessStack(finalScript);
  const lastItem = decomp[decomp.length - 1];
  if (isPubkeyLike(lastItem)) return;
  const sDecomp = bscript.decompile(lastItem);
  if (!sDecomp) return;
  return lastItem;
}
function compressPubkey(pubkey) {
  if (pubkey.length === 65) {
    const parity = pubkey[64] & 1;
    const newKey = pubkey.slice(0, 33);
    newKey[0] = 2 | parity;
    return newKey;
  }
  return pubkey.slice();
}
function isPubkeyLike(buf) {
  return buf.length === 33 && bscript.isCanonicalPubKey(buf);
}
function isSigLike(buf) {
  return bscript.isCanonicalScriptSignature(buf);
}
function getMeaningfulScript(
  script,
  index,
  ioType,
  redeemScript,
  witnessScript,
) {
  const isP2SH = isP2SHScript(script);
  const isP2SHP2WSH = isP2SH && redeemScript && isP2WSHScript(redeemScript);
  const isP2WSH = isP2WSHScript(script);
  if (isP2SH && redeemScript === undefined)
    throw new Error('scriptPubkey is P2SH but redeemScript missing');
  if ((isP2WSH || isP2SHP2WSH) && witnessScript === undefined)
    throw new Error(
      'scriptPubkey or redeemScript is P2WSH but witnessScript missing',
    );
  let meaningfulScript;
  if (isP2SHP2WSH) {
    meaningfulScript = witnessScript;
    checkRedeemScript(index, script, redeemScript, ioType);
    checkWitnessScript(index, redeemScript, witnessScript, ioType);
    checkInvalidP2WSH(meaningfulScript);
  } else if (isP2WSH) {
    meaningfulScript = witnessScript;
    checkWitnessScript(index, script, witnessScript, ioType);
    checkInvalidP2WSH(meaningfulScript);
  } else if (isP2SH) {
    meaningfulScript = redeemScript;
    checkRedeemScript(index, script, redeemScript, ioType);
  } else {
    meaningfulScript = script;
  }
  return {
    meaningfulScript,
    type: isP2SHP2WSH
      ? 'p2sh-p2wsh'
      : isP2SH
      ? 'p2sh'
      : isP2WSH
      ? 'p2wsh'
      : 'raw',
  };
}
function checkInvalidP2WSH(script) {
  if (isP2WPKH(script) || isP2SHScript(script)) {
    throw new Error('P2WPKH or P2SH can not be contained within P2WSH');
  }
}
function pubkeyInScript(pubkey, script) {
  const pubkeyHash = (0, crypto_1.hash160)(pubkey);
  const decompiled = bscript.decompile(script);
  if (decompiled === null) throw new Error('Unknown script error');
  return decompiled.some(element => {
    if (typeof element === 'number') return false;
    return element.equals(pubkey) || element.equals(pubkeyHash);
  });
}
function classifyScript(script) {
  if (isP2WPKH(script)) return 'witnesspubkeyhash';
  if (isP2PKH(script)) return 'pubkeyhash';
  if (isP2MS(script)) return 'multisig';
  if (isP2PK(script)) return 'pubkey';
  return 'nonstandard';
}
function range(n) {
  return [...Array(n).keys()];
}
function randomBytes(options) {
  if (options === undefined) options = {};
  const rng = options.rng || _randomBytes;
  return rng(32);
}
/**
 * Compute outputs blinders
 * @param inputsBlindingData the transaction inputs blinding data
 * @param outputsData data = [satoshis, asset] of output to blind ([string Buffer])
 * @returns an array of BlindingData[] corresponding of blinders to blind outputs specified in outputsData
 */
function computeOutputsBlindingData(inputsBlindingData, outputsData) {
  return __awaiter(this, void 0, void 0, function*() {
    const outputsBlindingData = [];
    outputsData
      .slice(0, outputsData.length - 1)
      .forEach(([satoshis, asset]) => {
        const blindingData = {
          value: satoshis,
          asset,
          valueBlindingFactor: randomBytes(),
          assetBlindingFactor: randomBytes(),
        };
        outputsBlindingData.push(blindingData);
      });
    const [lastOutputValue, lastOutputAsset] = outputsData[
      outputsData.length - 1
    ];
    const finalBlindingData = {
      value: lastOutputValue,
      asset: lastOutputAsset,
      assetBlindingFactor: randomBytes(),
      valueBlindingFactor: Buffer.from([]),
    };
    // values
    const inputsValues = inputsBlindingData.map(({ value }) => value);
    const outputsValues = outputsData
      .map(([amount]) => amount)
      .concat(lastOutputValue);
    // asset blinders
    const inputsAssetBlinders = inputsBlindingData.map(
      ({ assetBlindingFactor }) => assetBlindingFactor,
    );
    const outputsAssetBlinders = outputsBlindingData
      .map(({ assetBlindingFactor }) => assetBlindingFactor)
      .concat(finalBlindingData.assetBlindingFactor);
    // value blinders
    const inputsAmountBlinders = inputsBlindingData.map(
      ({ valueBlindingFactor }) => valueBlindingFactor,
    );
    const outputsAmountBlinders = outputsBlindingData.map(
      ({ valueBlindingFactor }) => valueBlindingFactor,
    );
    // compute output final amount blinder
    const finalAmountBlinder = yield confidential.valueBlindingFactor(
      inputsValues,
      outputsValues,
      inputsAssetBlinders,
      outputsAssetBlinders,
      inputsAmountBlinders,
      outputsAmountBlinders,
    );
    finalBlindingData.valueBlindingFactor = finalAmountBlinder;
    outputsBlindingData.push(finalBlindingData);
    return outputsBlindingData;
  });
}
exports.computeOutputsBlindingData = computeOutputsBlindingData;
/**
 * toBlindingData convert a BlindingDataLike to UnblindOutputResult
 * @param blindDataLike blinding data "like" associated to a specific input I
 * @param witnessUtxo the prevout of the input I
 */
function toBlindingData(blindDataLike, witnessUtxo) {
  return __awaiter(this, void 0, void 0, function*() {
    if (!blindDataLike) {
      if (!witnessUtxo) throw new Error('need witnessUtxo');
      return getUnconfidentialWitnessUtxoBlindingData(witnessUtxo);
    }
    if (Buffer.isBuffer(blindDataLike)) {
      if (!witnessUtxo) throw new Error('need witnessUtxo');
      return confidential.unblindOutputWithKey(witnessUtxo, blindDataLike);
    }
    return blindDataLike;
  });
}
exports.toBlindingData = toBlindingData;
function getUnconfidentialWitnessUtxoBlindingData(prevout) {
  const unblindedInputBlindingData = {
    value: confidential.confidentialValueToSatoshi(prevout.value).toString(10),
    valueBlindingFactor: transaction_1.ZERO,
    asset: prevout.asset.slice(1),
    assetBlindingFactor: transaction_1.ZERO,
  };
  return unblindedInputBlindingData;
}
function validateAddIssuanceArgs(args) {
  if (args.assetAmount <= 0)
    throw new Error('asset amount must be greater than zero.');
  if (args.tokenAmount < 0) {
    throw new Error('token amount must be positive.');
  }
  if (args.tokenAddress) {
    if (
      address_1.isConfidential(args.assetAddress) !==
      address_1.isConfidential(args.tokenAddress)
    ) {
      throw new Error(
        'tokenAddress and assetAddress are not of the same type (confidential or unconfidential).',
      );
    }
  }
}
exports.validateAddIssuanceArgs = validateAddIssuanceArgs;
function validateAddReissuanceArgs(args) {
  if (!args.nonWitnessUtxo && !args.witnessUtxo) {
    throw new Error('need witnessUtxo or nonWitnessUtxo');
  }
  if (args.assetAmount <= 0) {
    throw new Error('asset amount must be greater than zero.');
  }
  if (args.tokenAmount < 0) {
    throw new Error('token amount must be positive.');
  }
  if (args.tokenPrevout.txHash.length !== 32) {
    throw new Error('invalid token output hash');
  }
  if (args.prevoutBlinder.length !== 32) {
    throw new Error('invalid blinder');
  }
  // it's mandatory for the token prevout to be confidential. This because the
  // prevout value blinder will be used as the reissuance's blinding nonce to
  // prove that the spender actually owns and can unblind the token output.
  if (!isPrevoutConfidential(args)) {
    throw new Error('token prevout must be confidential');
  }
  if (args.entropy.length !== 32) {
    throw new Error('invalid entropy');
  }
  if (!address_1.isConfidential(args.tokenAddress)) {
    throw new Error('token address must be confidential');
  }
  if (!address_1.isConfidential(args.assetAddress)) {
    throw new Error('asset address must be confidential');
  }
}
exports.validateAddReissuanceArgs = validateAddReissuanceArgs;
function isPrevoutConfidential(args) {
  if (args.witnessUtxo && isConfidentialWitnessUtxo(args.witnessUtxo)) {
    return true;
  }
  if (
    args.nonWitnessUtxo &&
    isConfidentialWitnessUtxo(
      transaction_1.Transaction.fromBuffer(args.nonWitnessUtxo).outs[
        args.tokenPrevout.vout
      ],
    )
  ) {
    return true;
  }
  return false;
}
function isConfidentialWitnessUtxo(witnessUtxo) {
  return (
    witnessUtxo.rangeProof !== undefined &&
    witnessUtxo.surjectionProof !== undefined &&
    !witnessUtxo.nonce.equals(Buffer.of(0x00))
  );
}<|MERGE_RESOLUTION|>--- conflicted
+++ resolved
@@ -1,32 +1,29 @@
 'use strict';
-var __awaiter =
-  (this && this.__awaiter) ||
-  function(thisArg, _arguments, P, generator) {
-    return new (P || (P = Promise))(function(resolve, reject) {
-      function fulfilled(value) {
-        try {
-          step(generator.next(value));
-        } catch (e) {
-          reject(e);
-        }
+var __createBinding =
+  (this && this.__createBinding) ||
+  (Object.create
+    ? function(o, m, k, k2) {
+        if (k2 === undefined) k2 = k;
+        Object.defineProperty(o, k2, {
+          enumerable: true,
+          get: function() {
+            return m[k];
+          },
+        });
       }
-      function rejected(value) {
-        try {
-          step(generator['throw'](value));
-        } catch (e) {
-          reject(e);
-        }
+    : function(o, m, k, k2) {
+        if (k2 === undefined) k2 = k;
+        o[k2] = m[k];
+      });
+var __setModuleDefault =
+  (this && this.__setModuleDefault) ||
+  (Object.create
+    ? function(o, v) {
+        Object.defineProperty(o, 'default', { enumerable: true, value: v });
       }
-      function step(result) {
-        result.done
-          ? resolve(result.value)
-          : new P(function(resolve) {
-              resolve(result.value);
-            }).then(fulfilled, rejected);
-      }
-      step((generator = generator.apply(thisArg, _arguments || [])).next());
-    });
-  };
+    : function(o, v) {
+        o['default'] = v;
+      });
 var __importStar =
   (this && this.__importStar) ||
   function(mod) {
@@ -34,20 +31,15 @@
     var result = {};
     if (mod != null)
       for (var k in mod)
-        if (Object.hasOwnProperty.call(mod, k)) result[k] = mod[k];
-    result['default'] = mod;
+        if (k !== 'default' && Object.prototype.hasOwnProperty.call(mod, k))
+          __createBinding(result, mod, k);
+    __setModuleDefault(result, mod);
     return result;
   };
 Object.defineProperty(exports, '__esModule', { value: true });
-<<<<<<< HEAD
+exports.validateAddReissuanceArgs = exports.validateAddIssuanceArgs = exports.toBlindingData = exports.computeOutputsBlindingData = exports.Psbt = void 0;
 const confidential = __importStar(require('./confidential'));
 const varuint = __importStar(require('bip174-liquid/src/lib/converter/varint'));
-=======
-exports.Psbt = void 0;
-const bip174_1 = require('bip174');
-const varuint = require('bip174/src/lib/converter/varint');
-const utils_1 = require('bip174/src/lib/utils');
->>>>>>> 11202eb7
 const address_1 = require('./address');
 const bufferutils_1 = require('./bufferutils');
 const crypto_1 = require('./crypto');
@@ -122,15 +114,6 @@
       __NON_WITNESS_UTXO_BUF_CACHE: [],
       __TX_IN_CACHE: {},
       __TX: this.data.globalMap.unsignedTx.tx,
-      // Psbt's predecesor (TransactionBuilder - now removed) behavior
-      // was to not confirm input values  before signing.
-      // Even though we highly encourage people to get
-      // the full parent transaction to verify values, the ability to
-      // sign non-segwit inputs without the full transaction was often
-      // requested. So the only way to activate is to use @ts-ignore.
-      // We will disable exporting the Psbt when unsafe sign is active.
-      // because it is not BIP174 compliant.
-      __UNSAFE_SIGN_NONSEGWIT: false,
     };
     if (this.data.inputs.length === 0) this.setVersion(2);
     // Make data hidden when enumerating
@@ -162,41 +145,6 @@
   get inputCount() {
     return this.data.inputs.length;
   }
-  get version() {
-    return this.__CACHE.__TX.version;
-  }
-  set version(version) {
-    this.setVersion(version);
-  }
-  get locktime() {
-    return this.__CACHE.__TX.locktime;
-  }
-  set locktime(locktime) {
-    this.setLocktime(locktime);
-  }
-  get txInputs() {
-    return this.__CACHE.__TX.ins.map(input => ({
-      hash: (0, bufferutils_1.cloneBuffer)(input.hash),
-      index: input.index,
-      sequence: input.sequence,
-    }));
-  }
-  get txOutputs() {
-    return this.__CACHE.__TX.outs.map(output => {
-      let address;
-      try {
-        address = (0, address_1.fromOutputScript)(
-          output.script,
-          this.opts.network,
-        );
-      } catch (_) {}
-      return {
-        script: (0, bufferutils_1.cloneBuffer)(output.script),
-        value: output.value,
-        address,
-      };
-    });
-  }
   combine(...those) {
     this.data.combine(...those.map(o => o.data));
     return this;
@@ -255,7 +203,6 @@
       );
     }
     checkInputsForPartialSig(this.data.inputs, 'addInput');
-    if (inputData.witnessScript) checkInvalidP2WSH(inputData.witnessScript);
     const c = this.__CACHE;
     this.data.addInput(inputData);
     const txIn = c.__TX.ins[c.__TX.ins.length - 1];
@@ -275,13 +222,13 @@
     inputIndex = this.searchInputIndexForIssuance(inputIndex);
     const { hash, index } = this.__CACHE.__TX.ins[inputIndex];
     // create an issuance object using the vout and the args
-    const issuance = issuance_1.newIssuance(
+    const issuance = (0, issuance_1.newIssuance)(
       args.assetAmount,
       args.tokenAmount,
       args.precision,
       args.contract,
     );
-    const entropy = issuance_1.generateEntropy(
+    const entropy = (0, issuance_1.generateEntropy)(
       { txHash: hash, vout: index },
       issuance.assetEntropy,
     );
@@ -289,9 +236,9 @@
     this.__CACHE.__TX.ins[inputIndex].issuance = issuance;
     const asset = Buffer.concat([
       issuancePrefix,
-      issuance_1.calculateAsset(entropy),
+      (0, issuance_1.calculateAsset)(entropy),
     ]);
-    const assetScript = address_1.toOutputScript(args.assetAddress);
+    const assetScript = (0, address_1.toOutputScript)(args.assetAddress);
     // send the asset amount to the asset address.
     this.addOutput({
       value: issuance.assetAmount,
@@ -303,11 +250,11 @@
     if (args.tokenAmount !== 0) {
       if (!args.tokenAddress)
         throw new Error("tokenAddress can't be undefined if tokenAmount > 0");
-      const token = issuance_1.calculateReissuanceToken(
+      const token = (0, issuance_1.calculateReissuanceToken)(
         entropy,
         args.blindedIssuance,
       );
-      const tokenScript = address_1.toOutputScript(args.tokenAddress);
+      const tokenScript = (0, address_1.toOutputScript)(args.tokenAddress);
       // send the token amount to the token address.
       this.addOutput({
         script: tokenScript,
@@ -332,7 +279,7 @@
       inputData.nonWitnessUtxo = args.nonWitnessUtxo;
     }
     this.addInput(inputData);
-    const satsToReissue = issuance_1.toConfidentialAssetAmount(
+    const satsToReissue = (0, issuance_1.toConfidentialAssetAmount)(
       args.assetAmount,
       args.precision,
     );
@@ -345,26 +292,29 @@
     };
     const asset = Buffer.concat([
       issuancePrefix,
-      issuance_1.calculateAsset(args.entropy),
+      (0, issuance_1.calculateAsset)(args.entropy),
     ]);
     // send the asset amount to the asset address.
     this.addOutput({
       value: satsToReissue,
-      script: address_1.toOutputScript(args.assetAddress),
+      script: (0, address_1.toOutputScript)(args.assetAddress),
       asset,
       nonce: Buffer.from('00', 'hex'),
     });
     const token = Buffer.concat([
       issuancePrefix,
-      issuance_1.calculateReissuanceToken(args.entropy, args.blindedIssuance),
+      (0, issuance_1.calculateReissuanceToken)(
+        args.entropy,
+        args.blindedIssuance,
+      ),
     ]);
     // send the token amount to the token address.
     this.addOutput({
-      value: issuance_1.toConfidentialTokenAmount(
+      value: (0, issuance_1.toConfidentialTokenAmount)(
         args.tokenAmount,
         args.precision,
       ),
-      script: address_1.toOutputScript(args.tokenAddress),
+      script: (0, address_1.toOutputScript)(args.tokenAddress),
       asset: token,
       nonce: Buffer.from('00', 'hex'),
     });
@@ -427,7 +377,7 @@
     range(this.data.inputs.length).forEach(idx => this.finalizeInput(idx));
     return this;
   }
-  finalizeInput(inputIndex, finalScriptsFunc = getFinalScripts) {
+  finalizeInput(inputIndex) {
     const input = (0, utils_1.checkForInput)(this.data.inputs, inputIndex);
     const { script, isP2SH, isP2WSH, isSegwit } = getScriptFromInput(
       inputIndex,
@@ -435,11 +385,14 @@
       this.__CACHE,
     );
     if (!script) throw new Error(`No script found for input #${inputIndex}`);
+    const scriptType = classifyScript(script);
+    if (!canFinalize(input, script, scriptType))
+      throw new Error(`Can not finalize input #${inputIndex}`);
     checkPartialSigSighashes(input);
-    const { finalScriptSig, finalScriptWitness } = finalScriptsFunc(
-      inputIndex,
-      input,
+    const { finalScriptSig, finalScriptWitness } = getFinalScripts(
       script,
+      scriptType,
+      input.partialSig,
       isSegwit,
       isP2SH,
       isP2WSH,
@@ -452,57 +405,18 @@
     this.data.clearFinalizedInput(inputIndex);
     return this;
   }
-  getInputType(inputIndex) {
-    const input = (0, utils_1.checkForInput)(this.data.inputs, inputIndex);
-    const script = getScriptFromUtxo(inputIndex, input, this.__CACHE);
-    const result = getMeaningfulScript(
-      script,
-      inputIndex,
-      'input',
-      input.redeemScript || redeemFromFinalScriptSig(input.finalScriptSig),
-      input.witnessScript ||
-        redeemFromFinalWitnessScript(input.finalScriptWitness),
-    );
-    const type = result.type === 'raw' ? '' : result.type + '-';
-    const mainType = classifyScript(result.meaningfulScript);
-    return type + mainType;
-  }
-  inputHasPubkey(inputIndex, pubkey) {
-    const input = (0, utils_1.checkForInput)(this.data.inputs, inputIndex);
-    return pubkeyInInput(pubkey, input, inputIndex, this.__CACHE);
-  }
-  inputHasHDKey(inputIndex, root) {
-    const input = (0, utils_1.checkForInput)(this.data.inputs, inputIndex);
-    const derivationIsMine = bip32DerivationIsMine(root);
-    return (
-      !!input.bip32Derivation && input.bip32Derivation.some(derivationIsMine)
-    );
-  }
-  outputHasPubkey(outputIndex, pubkey) {
-    const output = (0, utils_1.checkForOutput)(this.data.outputs, outputIndex);
-    return pubkeyInOutput(pubkey, output, outputIndex, this.__CACHE);
-  }
-  outputHasHDKey(outputIndex, root) {
-    const output = (0, utils_1.checkForOutput)(this.data.outputs, outputIndex);
-    const derivationIsMine = bip32DerivationIsMine(root);
-    return (
-      !!output.bip32Derivation && output.bip32Derivation.some(derivationIsMine)
-    );
-  }
-  validateSignaturesOfAllInputs(validator) {
+  validateSignaturesOfAllInputs() {
     (0, utils_1.checkForInput)(this.data.inputs, 0); // making sure we have at least one
     const results = range(this.data.inputs.length).map(idx =>
-      this.validateSignaturesOfInput(idx, validator),
+      this.validateSignaturesOfInput(idx),
     );
     return results.reduce((final, res) => res === true && final, true);
   }
-  validateSignaturesOfInput(inputIndex, validator, pubkey) {
+  validateSignaturesOfInput(inputIndex, pubkey) {
     const input = this.data.inputs[inputIndex];
     const partialSig = (input || {}).partialSig;
     if (!input || !partialSig || partialSig.length < 1)
       throw new Error('No signatures to validate');
-    if (typeof validator !== 'function')
-      throw new Error('Need validator function to validate signatures');
     const mySigs = pubkey
       ? partialSig.filter(sig => sig.pubkey.equals(pubkey))
       : partialSig;
@@ -519,14 +433,14 @@
               inputIndex,
               Object.assign({}, input, { sighashType: sig.hashType }),
               this.__CACHE,
-              true,
             )
           : { hash: hashCache, script: scriptCache };
       sighashCache = sig.hashType;
       hashCache = hash;
       scriptCache = script;
       checkScriptForPubkey(pSig.pubkey, script, 'verify');
-      results.push(validator(pSig.pubkey, hash, sig.signature));
+      const keypair = (0, ecpair_1.fromPublicKey)(pSig.pubkey);
+      results.push(keypair.verify(hash, sig.signature));
     }
     return results.every(res => res === true);
   }
@@ -685,7 +599,9 @@
     const partialSig = [
       {
         pubkey: keyPair.publicKey,
-        signature: bscript.signature.encode(keyPair.sign(hash), sighashType),
+        signature: Buffer.from(
+          bscript.signature.encode(keyPair.sign(hash), sighashType),
+        ),
       },
     ];
     this.data.updateInput(inputIndex, { partialSig });
@@ -696,9 +612,9 @@
     keyPair,
     sighashTypes = [transaction_1.Transaction.SIGHASH_ALL],
   ) {
-    return Promise.resolve().then(() => {
+    return new Promise((resolve, reject) => {
       if (!keyPair || !keyPair.publicKey)
-        throw new Error('Need Signer to sign input');
+        return reject(new Error('Need Signer to sign input'));
       const { hash, sighashType } = getHashAndSighashType(
         this.data.inputs,
         inputIndex,
@@ -706,7 +622,7 @@
         this.__CACHE,
         sighashTypes,
       );
-      return Promise.resolve(keyPair.sign(hash)).then(signature => {
+      Promise.resolve(keyPair.sign(hash)).then(signature => {
         const partialSig = [
           {
             pubkey: keyPair.publicKey,
@@ -714,19 +630,17 @@
           },
         ];
         this.data.updateInput(inputIndex, { partialSig });
+        resolve();
       });
     });
   }
   toBuffer() {
-    checkCache(this.__CACHE);
     return this.data.toBuffer();
   }
   toHex() {
-    checkCache(this.__CACHE);
     return this.data.toHex();
   }
   toBase64() {
-    checkCache(this.__CACHE);
     return this.data.toBase64();
   }
   updateGlobal(updateData) {
@@ -734,7 +648,6 @@
     return this;
   }
   updateInput(inputIndex, updateData) {
-<<<<<<< HEAD
     if (updateData.witnessUtxo) {
       const { witnessUtxo } = updateData;
       const script = Buffer.isBuffer(witnessUtxo.script)
@@ -755,7 +668,9 @@
         ? Buffer.from(witnessUtxo.asset, 'hex')
         : Buffer.concat([
             Buffer.alloc(1, 1),
-            bufferutils_1.reverseBuffer(Buffer.from(witnessUtxo.asset, 'hex')),
+            (0, bufferutils_1.reverseBuffer)(
+              Buffer.from(witnessUtxo.asset, 'hex'),
+            ),
           ]);
       const nonce = witnessUtxo.nonce
         ? Buffer.isBuffer(witnessUtxo.nonce)
@@ -783,9 +698,6 @@
         },
       });
     }
-=======
-    if (updateData.witnessScript) checkInvalidP2WSH(updateData.witnessScript);
->>>>>>> 11202eb7
     this.data.updateInput(inputIndex, updateData);
     if (updateData.nonWitnessUtxo) {
       addNonWitnessTxCache(
@@ -879,8 +791,8 @@
           issuanceBlindingPrivKeys && issuanceBlindingPrivKeys[inputIndex]
             ? true
             : false;
-        const entropy = issuance_1.issuanceEntropyFromInput(input);
-        const asset = issuance_1.calculateAsset(entropy);
+        const entropy = (0, issuance_1.issuanceEntropyFromInput)(input);
+        const asset = (0, issuance_1.calculateAsset)(entropy);
         const value = confidential
           .confidentialValueToSatoshi(input.issuance.assetAmount)
           .toString(10);
@@ -894,10 +806,10 @@
         };
         pseudoBlindingDataFromIssuances.push(assetBlindingData);
         if (
-          !issuance_1.isReissuance(input.issuance) &&
-          issuance_1.hasTokenAmount(input.issuance)
+          !(0, issuance_1.isReissuance)(input.issuance) &&
+          (0, issuance_1.hasTokenAmount)(input.issuance)
         ) {
-          const token = issuance_1.calculateReissuanceToken(
+          const token = (0, issuance_1.calculateReissuanceToken)(
             entropy,
             isConfidentialIssuance,
           );
@@ -919,56 +831,93 @@
     }
     return pseudoBlindingDataFromIssuances;
   }
-  blindInputs(blindingData, issuanceBlindingPrivKeys = []) {
-    return __awaiter(this, void 0, void 0, function*() {
-      if (!issuanceBlindingPrivKeys || issuanceBlindingPrivKeys.length === 0)
-        return this; // skip if no issuance blind keys
-      function getBlindingFactors(asset) {
-        for (const blindData of blindingData) {
-          if (asset.equals(blindData.asset)) {
-            return blindData;
-          }
+  async blindInputs(blindingData, issuanceBlindingPrivKeys = []) {
+    if (!issuanceBlindingPrivKeys || issuanceBlindingPrivKeys.length === 0)
+      return this; // skip if no issuance blind keys
+    function getBlindingFactors(asset) {
+      for (const blindData of blindingData) {
+        if (asset.equals(blindData.asset)) {
+          return blindData;
         }
-        throw new Error(
-          'no blinding factors generated for pseudo issuance inputs',
+      }
+      throw new Error(
+        'no blinding factors generated for pseudo issuance inputs',
+      );
+    }
+    // loop over inputs and create blindingData object in case of issuance
+    let inputIndex = 0;
+    for (const input of this.__CACHE.__TX.ins) {
+      if (input.issuance) {
+        if (!issuanceBlindingPrivKeys[inputIndex]) {
+          // check if the user has provided blinding key
+          inputIndex++;
+          continue;
+        }
+        const entropy = (0, issuance_1.issuanceEntropyFromInput)(input);
+        const issuedAsset = (0, issuance_1.calculateAsset)(entropy);
+        const blindingFactorsAsset = getBlindingFactors(issuedAsset);
+        const assetCommitment = await confidential.assetCommitment(
+          blindingFactorsAsset.asset,
+          blindingFactorsAsset.assetBlindingFactor,
         );
-      }
-      // loop over inputs and create blindingData object in case of issuance
-      let inputIndex = 0;
-      for (const input of this.__CACHE.__TX.ins) {
-        if (input.issuance) {
-          if (!issuanceBlindingPrivKeys[inputIndex]) {
-            // check if the user has provided blinding key
-            inputIndex++;
-            continue;
-          }
-          const entropy = issuance_1.issuanceEntropyFromInput(input);
-          const issuedAsset = issuance_1.calculateAsset(entropy);
-          const blindingFactorsAsset = getBlindingFactors(issuedAsset);
-          const assetCommitment = yield confidential.assetCommitment(
-            blindingFactorsAsset.asset,
-            blindingFactorsAsset.assetBlindingFactor,
+        const valueCommitment = await confidential.valueCommitment(
+          blindingFactorsAsset.value,
+          assetCommitment,
+          blindingFactorsAsset.valueBlindingFactor,
+        );
+        const assetBlindingPrivateKey = issuanceBlindingPrivKeys[inputIndex]
+          ? issuanceBlindingPrivKeys[inputIndex].assetKey
+          : undefined;
+        if (!assetBlindingPrivateKey) {
+          throw new Error(
+            `missing asset blinding private key for issuance #${inputIndex}`,
           );
-          const valueCommitment = yield confidential.valueCommitment(
-            blindingFactorsAsset.value,
-            assetCommitment,
-            blindingFactorsAsset.valueBlindingFactor,
+        }
+        const issuanceRangeProof = await confidential.rangeProof(
+          blindingFactorsAsset.value,
+          assetBlindingPrivateKey,
+          blindingFactorsAsset.asset,
+          blindingFactorsAsset.assetBlindingFactor,
+          blindingFactorsAsset.valueBlindingFactor,
+          valueCommitment,
+          Buffer.alloc(0),
+          '1',
+          0,
+          52,
+        );
+        this.__CACHE.__TX.ins[
+          inputIndex
+        ].issuanceRangeProof = issuanceRangeProof;
+        this.__CACHE.__TX.ins[
+          inputIndex
+        ].issuance.assetAmount = valueCommitment;
+        if (
+          !(0, issuance_1.isReissuance)(input.issuance) &&
+          (0, issuance_1.hasTokenAmount)(input.issuance)
+        ) {
+          const token = (0, issuance_1.calculateReissuanceToken)(entropy, true);
+          const blindingFactorsToken = getBlindingFactors(token);
+          const issuedTokenCommitment = await confidential.assetCommitment(
+            token,
+            blindingFactorsToken.assetBlindingFactor,
           );
-          const assetBlindingPrivateKey = issuanceBlindingPrivKeys[inputIndex]
-            ? issuanceBlindingPrivKeys[inputIndex].assetKey
-            : undefined;
-          if (!assetBlindingPrivateKey) {
+          const tokenValueCommitment = await confidential.valueCommitment(
+            blindingFactorsToken.value,
+            issuedTokenCommitment,
+            blindingFactorsToken.valueBlindingFactor,
+          );
+          if (!issuanceBlindingPrivKeys[inputIndex].tokenKey) {
             throw new Error(
-              `missing asset blinding private key for issuance #${inputIndex}`,
+              'you must specify tokenKey in order to blind the token issuance',
             );
           }
-          const issuanceRangeProof = yield confidential.rangeProof(
-            blindingFactorsAsset.value,
-            assetBlindingPrivateKey,
-            blindingFactorsAsset.asset,
-            blindingFactorsAsset.assetBlindingFactor,
-            blindingFactorsAsset.valueBlindingFactor,
-            valueCommitment,
+          const inflationRangeProof = await confidential.rangeProof(
+            blindingFactorsToken.value,
+            issuanceBlindingPrivKeys[inputIndex].tokenKey,
+            token,
+            blindingFactorsToken.assetBlindingFactor,
+            blindingFactorsToken.valueBlindingFactor,
+            tokenValueCommitment,
             Buffer.alloc(0),
             '1',
             0,
@@ -976,182 +925,137 @@
           );
           this.__CACHE.__TX.ins[
             inputIndex
-          ].issuanceRangeProof = issuanceRangeProof;
+          ].inflationRangeProof = inflationRangeProof;
           this.__CACHE.__TX.ins[
             inputIndex
-          ].issuance.assetAmount = valueCommitment;
-          if (
-            !issuance_1.isReissuance(input.issuance) &&
-            issuance_1.hasTokenAmount(input.issuance)
-          ) {
-            const token = issuance_1.calculateReissuanceToken(entropy, true);
-            const blindingFactorsToken = getBlindingFactors(token);
-            const issuedTokenCommitment = yield confidential.assetCommitment(
-              token,
-              blindingFactorsToken.assetBlindingFactor,
-            );
-            const tokenValueCommitment = yield confidential.valueCommitment(
-              blindingFactorsToken.value,
-              issuedTokenCommitment,
-              blindingFactorsToken.valueBlindingFactor,
-            );
-            if (!issuanceBlindingPrivKeys[inputIndex].tokenKey) {
-              throw new Error(
-                'you must specify tokenKey in order to blind the token issuance',
-              );
-            }
-            const inflationRangeProof = yield confidential.rangeProof(
-              blindingFactorsToken.value,
-              issuanceBlindingPrivKeys[inputIndex].tokenKey,
-              token,
-              blindingFactorsToken.assetBlindingFactor,
-              blindingFactorsToken.valueBlindingFactor,
-              tokenValueCommitment,
-              Buffer.alloc(0),
-              '1',
-              0,
-              52,
-            );
-            this.__CACHE.__TX.ins[
-              inputIndex
-            ].inflationRangeProof = inflationRangeProof;
-            this.__CACHE.__TX.ins[
-              inputIndex
-            ].issuance.tokenAmount = tokenValueCommitment;
-          }
+          ].issuance.tokenAmount = tokenValueCommitment;
         }
-        inputIndex++;
       }
-      return this;
+      inputIndex++;
+    }
+    return this;
+  }
+  async blindOutputsRaw(blindingData, blindingPubkeys, outputIndexes, opts) {
+    // get data (satoshis & asset) outputs to blind
+    const outputsData = outputIndexes.map(index => {
+      const output = this.__CACHE.__TX.outs[index];
+      // prevent blinding the fee output
+      if (output.script.length === 0)
+        throw new Error("cant't blind the fee output");
+      const value = confidential
+        .confidentialValueToSatoshi(output.value)
+        .toString(10);
+      return [value, output.asset.slice(1)];
     });
-  }
-  blindOutputsRaw(blindingData, blindingPubkeys, outputIndexes, opts) {
-    return __awaiter(this, void 0, void 0, function*() {
-      // get data (satoshis & asset) outputs to blind
-      const outputsData = outputIndexes.map(index => {
-        const output = this.__CACHE.__TX.outs[index];
-        // prevent blinding the fee output
-        if (output.script.length === 0)
-          throw new Error("cant't blind the fee output");
-        const value = confidential
-          .confidentialValueToSatoshi(output.value)
-          .toString(10);
-        return [value, output.asset.slice(1)];
-      });
-      // compute the outputs blinders
-      const outputsBlindingData = yield computeOutputsBlindingData(
-        blindingData,
-        outputsData,
-      );
-      // use blinders to compute proofs & commitments
-      let indexInArray = 0;
-      for (const outputIndex of outputIndexes) {
-        const randomSeed = randomBytes(opts);
-        const ephemeralPrivKey = randomBytes(opts);
-        const outputNonce = ecpair_1.fromPrivateKey(ephemeralPrivKey).publicKey;
-        const outputBlindingData = outputsBlindingData[indexInArray];
-        // commitments
-        const assetCommitment = yield confidential.assetCommitment(
-          outputBlindingData.asset,
-          outputBlindingData.assetBlindingFactor,
-        );
-        const valueCommitment = yield confidential.valueCommitment(
-          outputBlindingData.value,
-          assetCommitment,
-          outputBlindingData.valueBlindingFactor,
-        );
-        // proofs
-        const rangeProof = yield confidential.rangeProofWithNonceHash(
-          outputBlindingData.value,
-          blindingPubkeys[indexInArray],
-          ephemeralPrivKey,
-          outputBlindingData.asset,
-          outputBlindingData.assetBlindingFactor,
-          outputBlindingData.valueBlindingFactor,
-          valueCommitment,
-          this.__CACHE.__TX.outs[outputIndex].script,
-        );
-        const surjectionProof = yield confidential.surjectionProof(
-          outputBlindingData.asset,
-          outputBlindingData.assetBlindingFactor,
-          blindingData.map(({ asset }) => asset),
-          blindingData.map(({ assetBlindingFactor }) => assetBlindingFactor),
-          randomSeed,
-        );
-        // set commitments & proofs & nonce
-        this.__CACHE.__TX.outs[outputIndex].asset = assetCommitment;
-        this.__CACHE.__TX.outs[outputIndex].value = valueCommitment;
-        this.__CACHE.__TX.setOutputNonce(outputIndex, outputNonce);
-        this.__CACHE.__TX.setOutputRangeProof(outputIndex, rangeProof);
-        this.__CACHE.__TX.setOutputSurjectionProof(
-          outputIndex,
-          surjectionProof,
-        );
-        indexInArray++;
-      }
-      return this;
-    });
-  }
-  rawBlindOutputs(
+    // compute the outputs blinders
+    const outputsBlindingData = await computeOutputsBlindingData(
+      blindingData,
+      outputsData,
+    );
+    // use blinders to compute proofs & commitments
+    let indexInArray = 0;
+    for (const outputIndex of outputIndexes) {
+      const randomSeed = randomBytes(opts);
+      const ephemeralPrivKey = randomBytes(opts);
+      const outputNonce = (0, ecpair_1.fromPrivateKey)(ephemeralPrivKey)
+        .publicKey;
+      const outputBlindingData = outputsBlindingData[indexInArray];
+      // commitments
+      const assetCommitment = await confidential.assetCommitment(
+        outputBlindingData.asset,
+        outputBlindingData.assetBlindingFactor,
+      );
+      const valueCommitment = await confidential.valueCommitment(
+        outputBlindingData.value,
+        assetCommitment,
+        outputBlindingData.valueBlindingFactor,
+      );
+      // proofs
+      const rangeProof = await confidential.rangeProofWithNonceHash(
+        outputBlindingData.value,
+        blindingPubkeys[indexInArray],
+        ephemeralPrivKey,
+        outputBlindingData.asset,
+        outputBlindingData.assetBlindingFactor,
+        outputBlindingData.valueBlindingFactor,
+        valueCommitment,
+        this.__CACHE.__TX.outs[outputIndex].script,
+      );
+      const surjectionProof = await confidential.surjectionProof(
+        outputBlindingData.asset,
+        outputBlindingData.assetBlindingFactor,
+        blindingData.map(({ asset }) => asset),
+        blindingData.map(({ assetBlindingFactor }) => assetBlindingFactor),
+        randomSeed,
+      );
+      // set commitments & proofs & nonce
+      this.__CACHE.__TX.outs[outputIndex].asset = assetCommitment;
+      this.__CACHE.__TX.outs[outputIndex].value = valueCommitment;
+      this.__CACHE.__TX.setOutputNonce(outputIndex, outputNonce);
+      this.__CACHE.__TX.setOutputRangeProof(outputIndex, rangeProof);
+      this.__CACHE.__TX.setOutputSurjectionProof(outputIndex, surjectionProof);
+      indexInArray++;
+    }
+    return this;
+  }
+  async rawBlindOutputs(
     blindingDataLike,
     blindingPubkeys,
     issuanceBlindingPrivKeys = [],
     outputIndexes,
     opts,
   ) {
-    return __awaiter(this, void 0, void 0, function*() {
-      if (this.data.inputs.some(v => !v.nonWitnessUtxo && !v.witnessUtxo))
-        throw new Error(
-          'All inputs must contain a non witness utxo or a witness utxo',
-        );
-      if (this.__CACHE.__TX.ins.length !== blindingDataLike.length) {
-        throw new Error(
-          'blindingDataLike length does not match the number of inputs (undefined for unconfidential utxo)',
-        );
+    if (this.data.inputs.some(v => !v.nonWitnessUtxo && !v.witnessUtxo))
+      throw new Error(
+        'All inputs must contain a non witness utxo or a witness utxo',
+      );
+    if (this.__CACHE.__TX.ins.length !== blindingDataLike.length) {
+      throw new Error(
+        'blindingDataLike length does not match the number of inputs (undefined for unconfidential utxo)',
+      );
+    }
+    if (!outputIndexes) {
+      outputIndexes = [];
+      // fill the outputIndexes array with all the output index (except the fee output)
+      this.__CACHE.__TX.outs.forEach((out, index) => {
+        if (out.script.length > 0) outputIndexes.push(index);
+      });
+    }
+    if (outputIndexes.length !== blindingPubkeys.length)
+      throw new Error(
+        'not enough blinding public keys to blind the requested outputs',
+      );
+    const witnesses = this.data.inputs.map((input, index) => {
+      if (input.nonWitnessUtxo) {
+        const prevTx = nonWitnessUtxoTxFromCache(this.__CACHE, input, index);
+        const prevoutIndex = this.__CACHE.__TX.ins[index].index;
+        return prevTx.outs[prevoutIndex];
       }
-      if (!outputIndexes) {
-        outputIndexes = [];
-        // fill the outputIndexes array with all the output index (except the fee output)
-        this.__CACHE.__TX.outs.forEach((out, index) => {
-          if (out.script.length > 0) outputIndexes.push(index);
-        });
+      if (input.witnessUtxo) {
+        return input.witnessUtxo;
       }
-      if (outputIndexes.length !== blindingPubkeys.length)
-        throw new Error(
-          'not enough blinding public keys to blind the requested outputs',
-        );
-      const witnesses = this.data.inputs.map((input, index) => {
-        if (input.nonWitnessUtxo) {
-          const prevTx = nonWitnessUtxoTxFromCache(this.__CACHE, input, index);
-          const prevoutIndex = this.__CACHE.__TX.ins[index].index;
-          return prevTx.outs[prevoutIndex];
-        }
-        if (input.witnessUtxo) {
-          return input.witnessUtxo;
-        }
-        throw new Error('input data needs witness utxo or nonwitness utxo');
-      });
-      const inputsBlindingData = yield Promise.all(
-        blindingDataLike.map((data, i) => toBlindingData(data, witnesses[i])),
-      );
-      const pseudoInputsBlindingData = this.unblindInputsToIssuanceBlindingData(
-        issuanceBlindingPrivKeys,
-      );
-      const totalBlindingData = inputsBlindingData.concat(
-        pseudoInputsBlindingData,
-      );
-      yield this.blindOutputsRaw(
-        totalBlindingData,
-        blindingPubkeys,
-        outputIndexes,
-        opts,
-      );
-      yield this.blindInputs(totalBlindingData, issuanceBlindingPrivKeys);
-      this.__CACHE.__FEE = undefined;
-      this.__CACHE.__FEE_RATE = undefined;
-      this.__CACHE.__EXTRACTED_TX = undefined;
-      return this;
+      throw new Error('input data needs witness utxo or nonwitness utxo');
     });
+    const inputsBlindingData = await Promise.all(
+      blindingDataLike.map((data, i) => toBlindingData(data, witnesses[i])),
+    );
+    const pseudoInputsBlindingData = this.unblindInputsToIssuanceBlindingData(
+      issuanceBlindingPrivKeys,
+    );
+    const totalBlindingData = inputsBlindingData.concat(
+      pseudoInputsBlindingData,
+    );
+    await this.blindOutputsRaw(
+      totalBlindingData,
+      blindingPubkeys,
+      outputIndexes,
+      opts,
+    );
+    await this.blindInputs(totalBlindingData, issuanceBlindingPrivKeys);
+    this.__CACHE.__FEE = undefined;
+    this.__CACHE.__FEE_RATE = undefined;
+    this.__CACHE.__EXTRACTED_TX = undefined;
+    return this;
   }
 }
 exports.Psbt = Psbt;
@@ -1217,7 +1121,7 @@
       ? output.asset
       : Buffer.concat([
           Buffer.alloc(1, 1),
-          bufferutils_1.reverseBuffer(Buffer.from(output.asset, 'hex')),
+          (0, bufferutils_1.reverseBuffer)(Buffer.from(output.asset, 'hex')),
         ]);
     this.tx.addOutput(script, value, asset, nonce);
   }
@@ -1238,26 +1142,14 @@
       return false;
   }
 }
-<<<<<<< HEAD
-=======
-function checkCache(cache) {
-  if (cache.__UNSAFE_SIGN_NONSEGWIT !== false) {
-    throw new Error('Not BIP174 compliant, can not export');
-  }
-}
->>>>>>> 11202eb7
 function hasSigs(neededSigs, partialSig, pubkeys) {
   if (!partialSig) return false;
   let sigs;
   if (pubkeys) {
     sigs = pubkeys
       .map(pkey => {
-<<<<<<< HEAD
-        const pubkey = ecpair_1.fromPublicKey(pkey, { compressed: true })
+        const pubkey = (0, ecpair_1.fromPublicKey)(pkey, { compressed: true })
           .publicKey;
-=======
-        const pubkey = compressPubkey(pkey);
->>>>>>> 11202eb7
         return partialSig.find(pSig => pSig.pubkey.equals(pubkey));
       })
       .filter(v => !!v);
@@ -1285,14 +1177,6 @@
 const isP2PKH = isPaymentFactory(payments.p2pkh);
 const isP2WPKH = isPaymentFactory(payments.p2wpkh);
 const isP2WSHScript = isPaymentFactory(payments.p2wsh);
-const isP2SHScript = isPaymentFactory(payments.p2sh);
-function bip32DerivationIsMine(root) {
-  return d => {
-    if (!d.masterFingerprint.equals(root.fingerprint)) return false;
-    if (!root.derivePath(d.path).publicKey.equals(d.pubkey)) return false;
-    return true;
-  };
-}
 function check32Bit(num) {
   if (
     typeof num !== 'number' ||
@@ -1363,7 +1247,14 @@
   });
 }
 function checkScriptForPubkey(pubkey, script, action) {
-  if (!pubkeyInScript(pubkey, script)) {
+  const pubkeyHash = (0, crypto_1.hash160)(pubkey);
+  const decompiled = bscript.decompile(script);
+  if (decompiled === null) throw new Error('Unknown script error');
+  const hasKey = decompiled.some(element => {
+    if (typeof element === 'number') return false;
+    return element.equals(pubkey) || element.equals(pubkeyHash);
+  });
+  if (!hasKey) {
     throw new Error(
       `Can not ${action} for this input with the key ${pubkey.toString('hex')}`,
     );
@@ -1394,13 +1285,13 @@
   cache.__TX_IN_CACHE[key] = 1;
 }
 function scriptCheckerFactory(payment, paymentScriptName) {
-  return (inputIndex, scriptPubKey, redeemScript, ioType) => {
+  return (inputIndex, scriptPubKey, redeemScript) => {
     const redeemScriptOutput = payment({
       redeem: { output: redeemScript },
     }).output;
     if (!scriptPubKey.equals(redeemScriptOutput)) {
       throw new Error(
-        `${paymentScriptName} for ${ioType} #${inputIndex} doesn't match the scriptPubKey in the prevout`,
+        `${paymentScriptName} for input #${inputIndex} doesn't match the scriptPubKey in the prevout`,
       );
     }
   };
@@ -1427,20 +1318,7 @@
   if (key === '__FEE_RATE') return c.__FEE_RATE;
   else if (key === '__FEE') return c.__FEE;
 }
-function getFinalScripts(inputIndex, input, script, isSegwit, isP2SH, isP2WSH) {
-  const scriptType = classifyScript(script);
-  if (!canFinalize(input, script, scriptType))
-    throw new Error(`Can not finalize input #${inputIndex}`);
-  return prepareFinalScripts(
-    script,
-    scriptType,
-    input.partialSig,
-    isSegwit,
-    isP2SH,
-    isP2WSH,
-  );
-}
-function prepareFinalScripts(
+function getFinalScripts(
   script,
   scriptType,
   partialSig,
@@ -1482,16 +1360,11 @@
   cache,
   sighashTypes,
 ) {
-<<<<<<< HEAD
   // const input = checkForInput(inputs, inputIndex);
-=======
-  const input = (0, utils_1.checkForInput)(inputs, inputIndex);
->>>>>>> 11202eb7
   const { hash, sighashType, script } = getHashForSig(
     inputIndex,
     inputs[inputIndex],
     cache,
-    false,
     sighashTypes,
   );
   checkScriptForPubkey(pubkey, script, 'sign');
@@ -1500,7 +1373,7 @@
     sighashType,
   };
 }
-function getHashForSig(inputIndex, input, cache, forValidate, sighashTypes) {
+function getHashForSig(inputIndex, input, cache, sighashTypes) {
   const unsignedTx = cache.__TX;
   const sighashType =
     input.sighashType || transaction_1.Transaction.SIGHASH_ALL;
@@ -1512,7 +1385,7 @@
     );
   }
   let hash;
-  let prevout;
+  let script;
   if (input.nonWitnessUtxo) {
     const nonWitnessUtxoTx = nonWitnessUtxoTxFromCache(
       cache,
@@ -1528,64 +1401,83 @@
       );
     }
     const prevoutIndex = unsignedTx.ins[inputIndex].index;
-    prevout = nonWitnessUtxoTx.outs[prevoutIndex];
+    const prevout = nonWitnessUtxoTx.outs[prevoutIndex];
+    if (input.redeemScript) {
+      // If a redeemScript is provided, the scriptPubKey must be for that redeemScript
+      checkRedeemScript(inputIndex, prevout.script, input.redeemScript);
+      script = input.redeemScript;
+    } else {
+      script = prevout.script;
+    }
+    if (isP2WSHScript(script)) {
+      if (!input.witnessScript)
+        throw new Error('Segwit input needs witnessScript if not P2WPKH');
+      checkWitnessScript(inputIndex, script, input.witnessScript);
+      hash = unsignedTx.hashForWitnessV0(
+        inputIndex,
+        input.witnessScript,
+        prevout.value,
+        sighashType,
+      );
+      script = input.witnessScript;
+    } else if (isP2WPKH(script)) {
+      // P2WPKH uses the P2PKH template for prevoutScript when signing
+      const signingScript = payments.p2pkh({ hash: script.slice(2) }).output;
+      hash = unsignedTx.hashForWitnessV0(
+        inputIndex,
+        signingScript,
+        prevout.value,
+        sighashType,
+      );
+    } else {
+      hash = unsignedTx.hashForSignature(inputIndex, script, sighashType);
+    }
   } else if (input.witnessUtxo) {
-    prevout = input.witnessUtxo;
+    let _script; // so we don't shadow the `let script` above
+    if (input.redeemScript) {
+      // If a redeemScript is provided, the scriptPubKey must be for that redeemScript
+      checkRedeemScript(
+        inputIndex,
+        input.witnessUtxo.script,
+        input.redeemScript,
+      );
+      _script = input.redeemScript;
+    } else {
+      _script = input.witnessUtxo.script;
+    }
+    if (isP2WPKH(_script)) {
+      // P2WPKH uses the P2PKH template for prevoutScript when signing
+      const signingScript = payments.p2pkh({ hash: _script.slice(2) }).output;
+      hash = unsignedTx.hashForWitnessV0(
+        inputIndex,
+        signingScript,
+        input.witnessUtxo.value,
+        sighashType,
+      );
+      script = _script;
+    } else if (isP2WSHScript(_script)) {
+      if (!input.witnessScript)
+        throw new Error('Segwit input needs witnessScript if not P2WPKH');
+      checkWitnessScript(inputIndex, _script, input.witnessScript);
+      hash = unsignedTx.hashForWitnessV0(
+        inputIndex,
+        input.witnessScript,
+        input.witnessUtxo.value,
+        sighashType,
+      );
+      // want to make sure the script we return is the actual meaningful script
+      script = input.witnessScript;
+    } else {
+      throw new Error(
+        `Input #${inputIndex} has witnessUtxo but non-segwit script: ` +
+          `${_script.toString('hex')}`,
+      );
+    }
   } else {
     throw new Error('Need a Utxo input item for signing');
   }
-  const { meaningfulScript, type } = getMeaningfulScript(
-    prevout.script,
-    inputIndex,
-    'input',
-    input.redeemScript,
-    input.witnessScript,
-  );
-  if (['p2sh-p2wsh', 'p2wsh'].indexOf(type) >= 0) {
-    hash = unsignedTx.hashForWitnessV0(
-      inputIndex,
-      meaningfulScript,
-      prevout.value,
-      sighashType,
-    );
-  } else if (isP2WPKH(meaningfulScript)) {
-    // P2WPKH uses the P2PKH template for prevoutScript when signing
-    const signingScript = payments.p2pkh({ hash: meaningfulScript.slice(2) })
-      .output;
-    hash = unsignedTx.hashForWitnessV0(
-      inputIndex,
-      signingScript,
-      prevout.value,
-      sighashType,
-    );
-  } else {
-    // non-segwit
-    if (
-      input.nonWitnessUtxo === undefined &&
-      cache.__UNSAFE_SIGN_NONSEGWIT === false
-    )
-      throw new Error(
-        `Input #${inputIndex} has witnessUtxo but non-segwit script: ` +
-          `${meaningfulScript.toString('hex')}`,
-      );
-    if (!forValidate && cache.__UNSAFE_SIGN_NONSEGWIT !== false)
-      console.warn(
-        'Warning: Signing non-segwit inputs without the full parent transaction ' +
-          'means there is a chance that a miner could feed you incorrect information ' +
-          "to trick you into paying large fees. This behavior is the same as Psbt's predecesor " +
-          '(TransactionBuilder - now removed) when signing non-segwit scripts. You are not ' +
-          'able to export this Psbt with toBuffer|toBase64|toHex since it is not ' +
-          'BIP174 compliant.\n*********************\nPROCEED WITH CAUTION!\n' +
-          '*********************',
-      );
-    hash = unsignedTx.hashForSignature(
-      inputIndex,
-      meaningfulScript,
-      sighashType,
-    );
-  }
   return {
-    script: meaningfulScript,
+    script,
     sighashType,
     hash,
   };
@@ -1827,138 +1719,6 @@
   }
   return c[inputIndex];
 }
-function getScriptFromUtxo(inputIndex, input, cache) {
-  if (input.witnessUtxo !== undefined) {
-    return input.witnessUtxo.script;
-  } else if (input.nonWitnessUtxo !== undefined) {
-    const nonWitnessUtxoTx = nonWitnessUtxoTxFromCache(
-      cache,
-      input,
-      inputIndex,
-    );
-    return nonWitnessUtxoTx.outs[cache.__TX.ins[inputIndex].index].script;
-  } else {
-    throw new Error("Can't find pubkey in input without Utxo data");
-  }
-}
-function pubkeyInInput(pubkey, input, inputIndex, cache) {
-  const script = getScriptFromUtxo(inputIndex, input, cache);
-  const { meaningfulScript } = getMeaningfulScript(
-    script,
-    inputIndex,
-    'input',
-    input.redeemScript,
-    input.witnessScript,
-  );
-  return pubkeyInScript(pubkey, meaningfulScript);
-}
-function pubkeyInOutput(pubkey, output, outputIndex, cache) {
-  const script = cache.__TX.outs[outputIndex].script;
-  const { meaningfulScript } = getMeaningfulScript(
-    script,
-    outputIndex,
-    'output',
-    output.redeemScript,
-    output.witnessScript,
-  );
-  return pubkeyInScript(pubkey, meaningfulScript);
-}
-function redeemFromFinalScriptSig(finalScript) {
-  if (!finalScript) return;
-  const decomp = bscript.decompile(finalScript);
-  if (!decomp) return;
-  const lastItem = decomp[decomp.length - 1];
-  if (
-    !Buffer.isBuffer(lastItem) ||
-    isPubkeyLike(lastItem) ||
-    isSigLike(lastItem)
-  )
-    return;
-  const sDecomp = bscript.decompile(lastItem);
-  if (!sDecomp) return;
-  return lastItem;
-}
-function redeemFromFinalWitnessScript(finalScript) {
-  if (!finalScript) return;
-  const decomp = scriptWitnessToWitnessStack(finalScript);
-  const lastItem = decomp[decomp.length - 1];
-  if (isPubkeyLike(lastItem)) return;
-  const sDecomp = bscript.decompile(lastItem);
-  if (!sDecomp) return;
-  return lastItem;
-}
-function compressPubkey(pubkey) {
-  if (pubkey.length === 65) {
-    const parity = pubkey[64] & 1;
-    const newKey = pubkey.slice(0, 33);
-    newKey[0] = 2 | parity;
-    return newKey;
-  }
-  return pubkey.slice();
-}
-function isPubkeyLike(buf) {
-  return buf.length === 33 && bscript.isCanonicalPubKey(buf);
-}
-function isSigLike(buf) {
-  return bscript.isCanonicalScriptSignature(buf);
-}
-function getMeaningfulScript(
-  script,
-  index,
-  ioType,
-  redeemScript,
-  witnessScript,
-) {
-  const isP2SH = isP2SHScript(script);
-  const isP2SHP2WSH = isP2SH && redeemScript && isP2WSHScript(redeemScript);
-  const isP2WSH = isP2WSHScript(script);
-  if (isP2SH && redeemScript === undefined)
-    throw new Error('scriptPubkey is P2SH but redeemScript missing');
-  if ((isP2WSH || isP2SHP2WSH) && witnessScript === undefined)
-    throw new Error(
-      'scriptPubkey or redeemScript is P2WSH but witnessScript missing',
-    );
-  let meaningfulScript;
-  if (isP2SHP2WSH) {
-    meaningfulScript = witnessScript;
-    checkRedeemScript(index, script, redeemScript, ioType);
-    checkWitnessScript(index, redeemScript, witnessScript, ioType);
-    checkInvalidP2WSH(meaningfulScript);
-  } else if (isP2WSH) {
-    meaningfulScript = witnessScript;
-    checkWitnessScript(index, script, witnessScript, ioType);
-    checkInvalidP2WSH(meaningfulScript);
-  } else if (isP2SH) {
-    meaningfulScript = redeemScript;
-    checkRedeemScript(index, script, redeemScript, ioType);
-  } else {
-    meaningfulScript = script;
-  }
-  return {
-    meaningfulScript,
-    type: isP2SHP2WSH
-      ? 'p2sh-p2wsh'
-      : isP2SH
-      ? 'p2sh'
-      : isP2WSH
-      ? 'p2wsh'
-      : 'raw',
-  };
-}
-function checkInvalidP2WSH(script) {
-  if (isP2WPKH(script) || isP2SHScript(script)) {
-    throw new Error('P2WPKH or P2SH can not be contained within P2WSH');
-  }
-}
-function pubkeyInScript(pubkey, script) {
-  const pubkeyHash = (0, crypto_1.hash160)(pubkey);
-  const decompiled = bscript.decompile(script);
-  if (decompiled === null) throw new Error('Unknown script error');
-  return decompiled.some(element => {
-    if (typeof element === 'number') return false;
-    return element.equals(pubkey) || element.equals(pubkeyHash);
-  });
-}
 function classifyScript(script) {
   if (isP2WPKH(script)) return 'witnesspubkeyhash';
   if (isP2PKH(script)) return 'pubkeyhash';
@@ -1980,61 +1740,57 @@
  * @param outputsData data = [satoshis, asset] of output to blind ([string Buffer])
  * @returns an array of BlindingData[] corresponding of blinders to blind outputs specified in outputsData
  */
-function computeOutputsBlindingData(inputsBlindingData, outputsData) {
-  return __awaiter(this, void 0, void 0, function*() {
-    const outputsBlindingData = [];
-    outputsData
-      .slice(0, outputsData.length - 1)
-      .forEach(([satoshis, asset]) => {
-        const blindingData = {
-          value: satoshis,
-          asset,
-          valueBlindingFactor: randomBytes(),
-          assetBlindingFactor: randomBytes(),
-        };
-        outputsBlindingData.push(blindingData);
-      });
-    const [lastOutputValue, lastOutputAsset] = outputsData[
-      outputsData.length - 1
-    ];
-    const finalBlindingData = {
-      value: lastOutputValue,
-      asset: lastOutputAsset,
+async function computeOutputsBlindingData(inputsBlindingData, outputsData) {
+  const outputsBlindingData = [];
+  outputsData.slice(0, outputsData.length - 1).forEach(([satoshis, asset]) => {
+    const blindingData = {
+      value: satoshis,
+      asset,
+      valueBlindingFactor: randomBytes(),
       assetBlindingFactor: randomBytes(),
-      valueBlindingFactor: Buffer.from([]),
     };
-    // values
-    const inputsValues = inputsBlindingData.map(({ value }) => value);
-    const outputsValues = outputsData
-      .map(([amount]) => amount)
-      .concat(lastOutputValue);
-    // asset blinders
-    const inputsAssetBlinders = inputsBlindingData.map(
-      ({ assetBlindingFactor }) => assetBlindingFactor,
-    );
-    const outputsAssetBlinders = outputsBlindingData
-      .map(({ assetBlindingFactor }) => assetBlindingFactor)
-      .concat(finalBlindingData.assetBlindingFactor);
-    // value blinders
-    const inputsAmountBlinders = inputsBlindingData.map(
-      ({ valueBlindingFactor }) => valueBlindingFactor,
-    );
-    const outputsAmountBlinders = outputsBlindingData.map(
-      ({ valueBlindingFactor }) => valueBlindingFactor,
-    );
-    // compute output final amount blinder
-    const finalAmountBlinder = yield confidential.valueBlindingFactor(
-      inputsValues,
-      outputsValues,
-      inputsAssetBlinders,
-      outputsAssetBlinders,
-      inputsAmountBlinders,
-      outputsAmountBlinders,
-    );
-    finalBlindingData.valueBlindingFactor = finalAmountBlinder;
-    outputsBlindingData.push(finalBlindingData);
-    return outputsBlindingData;
+    outputsBlindingData.push(blindingData);
   });
+  const [lastOutputValue, lastOutputAsset] = outputsData[
+    outputsData.length - 1
+  ];
+  const finalBlindingData = {
+    value: lastOutputValue,
+    asset: lastOutputAsset,
+    assetBlindingFactor: randomBytes(),
+    valueBlindingFactor: Buffer.from([]), // invalid at this step
+  };
+  // values
+  const inputsValues = inputsBlindingData.map(({ value }) => value);
+  const outputsValues = outputsData
+    .map(([amount]) => amount)
+    .concat(lastOutputValue);
+  // asset blinders
+  const inputsAssetBlinders = inputsBlindingData.map(
+    ({ assetBlindingFactor }) => assetBlindingFactor,
+  );
+  const outputsAssetBlinders = outputsBlindingData
+    .map(({ assetBlindingFactor }) => assetBlindingFactor)
+    .concat(finalBlindingData.assetBlindingFactor);
+  // value blinders
+  const inputsAmountBlinders = inputsBlindingData.map(
+    ({ valueBlindingFactor }) => valueBlindingFactor,
+  );
+  const outputsAmountBlinders = outputsBlindingData.map(
+    ({ valueBlindingFactor }) => valueBlindingFactor,
+  );
+  // compute output final amount blinder
+  const finalAmountBlinder = await confidential.valueBlindingFactor(
+    inputsValues,
+    outputsValues,
+    inputsAssetBlinders,
+    outputsAssetBlinders,
+    inputsAmountBlinders,
+    outputsAmountBlinders,
+  );
+  finalBlindingData.valueBlindingFactor = finalAmountBlinder;
+  outputsBlindingData.push(finalBlindingData);
+  return outputsBlindingData;
 }
 exports.computeOutputsBlindingData = computeOutputsBlindingData;
 /**
@@ -2042,18 +1798,16 @@
  * @param blindDataLike blinding data "like" associated to a specific input I
  * @param witnessUtxo the prevout of the input I
  */
-function toBlindingData(blindDataLike, witnessUtxo) {
-  return __awaiter(this, void 0, void 0, function*() {
-    if (!blindDataLike) {
-      if (!witnessUtxo) throw new Error('need witnessUtxo');
-      return getUnconfidentialWitnessUtxoBlindingData(witnessUtxo);
-    }
-    if (Buffer.isBuffer(blindDataLike)) {
-      if (!witnessUtxo) throw new Error('need witnessUtxo');
-      return confidential.unblindOutputWithKey(witnessUtxo, blindDataLike);
-    }
-    return blindDataLike;
-  });
+async function toBlindingData(blindDataLike, witnessUtxo) {
+  if (!blindDataLike) {
+    if (!witnessUtxo) throw new Error('need witnessUtxo');
+    return getUnconfidentialWitnessUtxoBlindingData(witnessUtxo);
+  }
+  if (Buffer.isBuffer(blindDataLike)) {
+    if (!witnessUtxo) throw new Error('need witnessUtxo');
+    return confidential.unblindOutputWithKey(witnessUtxo, blindDataLike);
+  }
+  return blindDataLike;
 }
 exports.toBlindingData = toBlindingData;
 function getUnconfidentialWitnessUtxoBlindingData(prevout) {
@@ -2073,8 +1827,8 @@
   }
   if (args.tokenAddress) {
     if (
-      address_1.isConfidential(args.assetAddress) !==
-      address_1.isConfidential(args.tokenAddress)
+      (0, address_1.isConfidential)(args.assetAddress) !==
+      (0, address_1.isConfidential)(args.tokenAddress)
     ) {
       throw new Error(
         'tokenAddress and assetAddress are not of the same type (confidential or unconfidential).',
@@ -2108,10 +1862,10 @@
   if (args.entropy.length !== 32) {
     throw new Error('invalid entropy');
   }
-  if (!address_1.isConfidential(args.tokenAddress)) {
+  if (!(0, address_1.isConfidential)(args.tokenAddress)) {
     throw new Error('token address must be confidential');
   }
-  if (!address_1.isConfidential(args.assetAddress)) {
+  if (!(0, address_1.isConfidential)(args.assetAddress)) {
     throw new Error('asset address must be confidential');
   }
 }
