--- conflicted
+++ resolved
@@ -1,4 +1,29 @@
 'use strict';
+var __createBinding =
+  (this && this.__createBinding) ||
+  (Object.create
+    ? function(o, m, k, k2) {
+        if (k2 === undefined) k2 = k;
+        Object.defineProperty(o, k2, {
+          enumerable: true,
+          get: function() {
+            return m[k];
+          },
+        });
+      }
+    : function(o, m, k, k2) {
+        if (k2 === undefined) k2 = k;
+        o[k2] = m[k];
+      });
+var __setModuleDefault =
+  (this && this.__setModuleDefault) ||
+  (Object.create
+    ? function(o, v) {
+        Object.defineProperty(o, 'default', { enumerable: true, value: v });
+      }
+    : function(o, v) {
+        o['default'] = v;
+      });
 var __importStar =
   (this && this.__importStar) ||
   function(mod) {
@@ -6,31 +31,21 @@
     var result = {};
     if (mod != null)
       for (var k in mod)
-        if (Object.hasOwnProperty.call(mod, k)) result[k] = mod[k];
-    result['default'] = mod;
+        if (k !== 'default' && Object.prototype.hasOwnProperty.call(mod, k))
+          __createBinding(result, mod, k);
+    __setModuleDefault(result, mod);
     return result;
   };
 Object.defineProperty(exports, '__esModule', { value: true });
-<<<<<<< HEAD
+exports.p2wsh = void 0;
 const baddress = __importStar(require('../address'));
 const bcrypto = __importStar(require('../crypto'));
 const networks_1 = require('../networks');
 const bscript = __importStar(require('../script'));
+const types_1 = require('../types');
 const lazy = __importStar(require('./lazy'));
-const typef = require('typeforce');
-const OPS = bscript.OPS;
-const ecc = require('tiny-secp256k1');
-const bech32_1 = require('bech32');
-=======
-exports.p2wsh = void 0;
-const bcrypto = require('../crypto');
-const networks_1 = require('../networks');
-const bscript = require('../script');
-const types_1 = require('../types');
-const lazy = require('./lazy');
 const bech32_1 = require('bech32');
 const OPS = bscript.OPS;
->>>>>>> 11202eb7
 const EMPTY_BUFFER = Buffer.alloc(0);
 function stacksEqual(a, b) {
   if (a.length !== b.length) return false;
@@ -78,17 +93,12 @@
           types_1.typeforce.arrayOf(types_1.typeforce.Buffer),
         ),
       }),
-<<<<<<< HEAD
-      input: typef.maybe(typef.BufferN(0)),
-      witness: typef.maybe(typef.arrayOf(typef.Buffer)),
-      blindkey: typef.maybe(ecc.isPoint),
-      confidentialAddress: typef.maybe(typef.String),
-=======
       input: types_1.typeforce.maybe(types_1.typeforce.BufferN(0)),
       witness: types_1.typeforce.maybe(
         types_1.typeforce.arrayOf(types_1.typeforce.Buffer),
       ),
->>>>>>> 11202eb7
+      blindkey: types_1.typeforce.maybe(types_1.isPoint),
+      confidentialAddress: types_1.typeforce.maybe(types_1.typeforce.String),
     },
     a,
   );
@@ -287,7 +297,8 @@
       else blindkey = _confidentialAddress().blindingKey;
     }
     if (a.blindkey) {
-      if (!ecc.isPoint(a.blindkey)) throw new TypeError('Blindkey is invalid');
+      if (!(0, types_1.isPoint)(a.blindkey))
+        throw new TypeError('Blindkey is invalid');
       if (blindkey.length > 0 && !blindkey.equals(a.blindkey))
         throw new TypeError('Blindkey mismatch');
       else blindkey = a.blindkey;
