'use strict';
var __importStar =
  (this && this.__importStar) ||
  function(mod) {
    if (mod && mod.__esModule) return mod;
    var result = {};
    if (mod != null)
      for (var k in mod)
        if (Object.hasOwnProperty.call(mod, k)) result[k] = mod[k];
    result['default'] = mod;
    return result;
  };
Object.defineProperty(exports, '__esModule', { value: true });
exports.p2ms = void 0;
const networks_1 = require('../networks');
<<<<<<< HEAD
const bscript = __importStar(require('../script'));
const lazy = __importStar(require('./lazy'));
=======
const bscript = require('../script');
const types_1 = require('../types');
const lazy = require('./lazy');
>>>>>>> 11202eb7
const OPS = bscript.OPS;
const OP_INT_BASE = OPS.OP_RESERVED; // OP_1 - 1
function stacksEqual(a, b) {
  if (a.length !== b.length) return false;
  return a.every((x, i) => {
    return x.equals(b[i]);
  });
}
// input: OP_0 [signatures ...]
// output: m [pubKeys ...] n OP_CHECKMULTISIG
function p2ms(a, opts) {
  if (
    !a.input &&
    !a.output &&
    !(a.pubkeys && a.m !== undefined) &&
    !a.signatures
  )
    throw new TypeError('Not enough data');
  opts = Object.assign({ validate: true }, opts || {});
  function isAcceptableSignature(x) {
    return (
      bscript.isCanonicalScriptSignature(x) ||
      (opts.allowIncomplete && x === OPS.OP_0) !== undefined
    );
  }
  (0, types_1.typeforce)(
    {
      network: types_1.typeforce.maybe(types_1.typeforce.Object),
      m: types_1.typeforce.maybe(types_1.typeforce.Number),
      n: types_1.typeforce.maybe(types_1.typeforce.Number),
      output: types_1.typeforce.maybe(types_1.typeforce.Buffer),
      pubkeys: types_1.typeforce.maybe(
        types_1.typeforce.arrayOf(types_1.isPoint),
      ),
      signatures: types_1.typeforce.maybe(
        types_1.typeforce.arrayOf(isAcceptableSignature),
      ),
      input: types_1.typeforce.maybe(types_1.typeforce.Buffer),
    },
    a,
  );
  const network = a.network || networks_1.liquid;
  const o = { network };
  let chunks = [];
  let decoded = false;
  function decode(output) {
    if (decoded) return;
    decoded = true;
    chunks = bscript.decompile(output);
    o.m = chunks[0] - OP_INT_BASE;
    o.n = chunks[chunks.length - 2] - OP_INT_BASE;
    o.pubkeys = chunks.slice(1, -2);
  }
  lazy.prop(o, 'output', () => {
    if (!a.m) return;
    if (!o.n) return;
    if (!a.pubkeys) return;
    return bscript.compile(
      [].concat(
        OP_INT_BASE + a.m,
        a.pubkeys,
        OP_INT_BASE + o.n,
        OPS.OP_CHECKMULTISIG,
      ),
    );
  });
  lazy.prop(o, 'm', () => {
    if (!o.output) return;
    decode(o.output);
    return o.m;
  });
  lazy.prop(o, 'n', () => {
    if (!o.pubkeys) return;
    return o.pubkeys.length;
  });
  lazy.prop(o, 'pubkeys', () => {
    if (!a.output) return;
    decode(a.output);
    return o.pubkeys;
  });
  lazy.prop(o, 'signatures', () => {
    if (!a.input) return;
    return bscript.decompile(a.input).slice(1);
  });
  lazy.prop(o, 'input', () => {
    if (!a.signatures) return;
    return bscript.compile([OPS.OP_0].concat(a.signatures));
  });
  lazy.prop(o, 'witness', () => {
    if (!o.input) return;
    return [];
  });
  lazy.prop(o, 'name', () => {
    if (!o.m || !o.n) return;
    return `p2ms(${o.m} of ${o.n})`;
  });
  // extended validation
  if (opts.validate) {
    if (a.output) {
      decode(a.output);
      if (!types_1.typeforce.Number(chunks[0]))
        throw new TypeError('Output is invalid');
      if (!types_1.typeforce.Number(chunks[chunks.length - 2]))
        throw new TypeError('Output is invalid');
      if (chunks[chunks.length - 1] !== OPS.OP_CHECKMULTISIG)
        throw new TypeError('Output is invalid');
      if (o.m <= 0 || o.n > 16 || o.m > o.n || o.n !== chunks.length - 3)
        throw new TypeError('Output is invalid');
      if (!o.pubkeys.every(x => (0, types_1.isPoint)(x)))
        throw new TypeError('Output is invalid');
      if (a.m !== undefined && a.m !== o.m) throw new TypeError('m mismatch');
      if (a.n !== undefined && a.n !== o.n) throw new TypeError('n mismatch');
      if (a.pubkeys && !stacksEqual(a.pubkeys, o.pubkeys))
        throw new TypeError('Pubkeys mismatch');
    }
    if (a.pubkeys) {
      if (a.n !== undefined && a.n !== a.pubkeys.length)
        throw new TypeError('Pubkey count mismatch');
      o.n = a.pubkeys.length;
      if (o.n < o.m) throw new TypeError('Pubkey count cannot be less than m');
    }
    if (a.signatures) {
      if (a.signatures.length < o.m)
        throw new TypeError('Not enough signatures provided');
      if (a.signatures.length > o.m)
        throw new TypeError('Too many signatures provided');
    }
    if (a.input) {
      if (a.input[0] !== OPS.OP_0) throw new TypeError('Input is invalid');
      if (
        o.signatures.length === 0 ||
        !o.signatures.every(isAcceptableSignature)
      )
        throw new TypeError('Input has invalid signature(s)');
      if (a.signatures && !stacksEqual(a.signatures, o.signatures))
        throw new TypeError('Signature mismatch');
      if (a.m !== undefined && a.m !== a.signatures.length)
        throw new TypeError('Signature count mismatch');
    }
  }
  return Object.assign(o, a);
}
exports.p2ms = p2ms;<|MERGE_RESOLUTION|>--- conflicted
+++ resolved
@@ -1,4 +1,29 @@
 'use strict';
+var __createBinding =
+  (this && this.__createBinding) ||
+  (Object.create
+    ? function(o, m, k, k2) {
+        if (k2 === undefined) k2 = k;
+        Object.defineProperty(o, k2, {
+          enumerable: true,
+          get: function() {
+            return m[k];
+          },
+        });
+      }
+    : function(o, m, k, k2) {
+        if (k2 === undefined) k2 = k;
+        o[k2] = m[k];
+      });
+var __setModuleDefault =
+  (this && this.__setModuleDefault) ||
+  (Object.create
+    ? function(o, v) {
+        Object.defineProperty(o, 'default', { enumerable: true, value: v });
+      }
+    : function(o, v) {
+        o['default'] = v;
+      });
 var __importStar =
   (this && this.__importStar) ||
   function(mod) {
@@ -6,21 +31,17 @@
     var result = {};
     if (mod != null)
       for (var k in mod)
-        if (Object.hasOwnProperty.call(mod, k)) result[k] = mod[k];
-    result['default'] = mod;
+        if (k !== 'default' && Object.prototype.hasOwnProperty.call(mod, k))
+          __createBinding(result, mod, k);
+    __setModuleDefault(result, mod);
     return result;
   };
 Object.defineProperty(exports, '__esModule', { value: true });
 exports.p2ms = void 0;
 const networks_1 = require('../networks');
-<<<<<<< HEAD
 const bscript = __importStar(require('../script'));
+const types_1 = require('../types');
 const lazy = __importStar(require('./lazy'));
-=======
-const bscript = require('../script');
-const types_1 = require('../types');
-const lazy = require('./lazy');
->>>>>>> 11202eb7
 const OPS = bscript.OPS;
 const OP_INT_BASE = OPS.OP_RESERVED; // OP_1 - 1
 function stacksEqual(a, b) {
