--- conflicted
+++ resolved
@@ -1,4 +1,29 @@
 'use strict';
+var __createBinding =
+  (this && this.__createBinding) ||
+  (Object.create
+    ? function(o, m, k, k2) {
+        if (k2 === undefined) k2 = k;
+        Object.defineProperty(o, k2, {
+          enumerable: true,
+          get: function() {
+            return m[k];
+          },
+        });
+      }
+    : function(o, m, k, k2) {
+        if (k2 === undefined) k2 = k;
+        o[k2] = m[k];
+      });
+var __setModuleDefault =
+  (this && this.__setModuleDefault) ||
+  (Object.create
+    ? function(o, v) {
+        Object.defineProperty(o, 'default', { enumerable: true, value: v });
+      }
+    : function(o, v) {
+        o['default'] = v;
+      });
 var __importStar =
   (this && this.__importStar) ||
   function(mod) {
@@ -6,45 +31,25 @@
     var result = {};
     if (mod != null)
       for (var k in mod)
-        if (Object.hasOwnProperty.call(mod, k)) result[k] = mod[k];
-    result['default'] = mod;
+        if (k !== 'default' && Object.prototype.hasOwnProperty.call(mod, k))
+          __createBinding(result, mod, k);
+    __setModuleDefault(result, mod);
     return result;
   };
 Object.defineProperty(exports, '__esModule', { value: true });
-<<<<<<< HEAD
-=======
-exports.Transaction = void 0;
->>>>>>> 11202eb7
+exports.Transaction = exports.ZERO = void 0;
 const bufferutils_1 = require('./bufferutils');
 const bcrypto = __importStar(require('./crypto'));
 const bscript = __importStar(require('./script'));
 const script_1 = require('./script');
-<<<<<<< HEAD
 const types = __importStar(require('./types'));
 const typeforce = require('typeforce');
 const varuint = require('varuint-bitcoin');
-=======
-const types = require('./types');
-const { typeforce } = types;
->>>>>>> 11202eb7
 function varSliceSize(someScript) {
   const length = someScript.length;
-  return bufferutils_1.varuint.encodingLength(length) + length;
+  return varuint.encodingLength(length) + length;
 }
-<<<<<<< HEAD
 const EMPTY_SCRIPT = Buffer.allocUnsafe(0);
-=======
-function vectorSize(someVector) {
-  const length = someVector.length;
-  return (
-    bufferutils_1.varuint.encodingLength(length) +
-    someVector.reduce((sum, witness) => {
-      return sum + varSliceSize(witness);
-    }, 0)
-  );
-}
-const EMPTY_BUFFER = Buffer.allocUnsafe(0);
->>>>>>> 11202eb7
 const EMPTY_WITNESS = [];
 exports.ZERO = Buffer.from(
   '0000000000000000000000000000000000000000000000000000000000000000',
@@ -61,15 +66,10 @@
 const MINUS_1 = 4294967295;
 const VALUE_UINT64_MAX = Buffer.from('ffffffffffffffff', 'hex');
 const BLANK_OUTPUT = {
-<<<<<<< HEAD
   script: EMPTY_SCRIPT,
   asset: exports.ZERO,
   nonce: exports.ZERO,
   value: VALUE_UINT64_MAX,
-=======
-  script: EMPTY_BUFFER,
-  valueBuffer: VALUE_UINT64_MAX,
->>>>>>> 11202eb7
 };
 class Transaction {
   constructor() {
@@ -83,21 +83,7 @@
     const bufferReader = new bufferutils_1.BufferReader(buffer);
     const tx = new Transaction();
     tx.version = bufferReader.readInt32();
-<<<<<<< HEAD
     tx.flag = bufferReader.readUInt8();
-=======
-    const marker = bufferReader.readUInt8();
-    const flag = bufferReader.readUInt8();
-    let hasWitnesses = false;
-    if (
-      marker === Transaction.ADVANCED_TRANSACTION_MARKER &&
-      flag === Transaction.ADVANCED_TRANSACTION_FLAG
-    ) {
-      hasWitnesses = true;
-    } else {
-      bufferReader.offset -= 2;
-    }
->>>>>>> 11202eb7
     const vinLen = bufferReader.readVarInt();
     for (let i = 0; i < vinLen; ++i) {
       const inHash = bufferReader.readSlice(32);
@@ -116,17 +102,10 @@
         inIndex &= OUTPOINT_INDEX_MASK;
       }
       tx.ins.push({
-<<<<<<< HEAD
         hash: inHash,
         index: inIndex,
         script: inScript,
         sequence: inSequence,
-=======
-        hash: bufferReader.readSlice(32),
-        index: bufferReader.readUInt32(),
-        script: bufferReader.readVarSlice(),
-        sequence: bufferReader.readUInt32(),
->>>>>>> 11202eb7
         witness: EMPTY_WITNESS,
         isPegin: inIsPegin,
         issuance: inIssuance,
@@ -142,23 +121,17 @@
       const nonce = bufferReader.readConfidentialNonce();
       const script = bufferReader.readVarSlice();
       tx.outs.push({
-<<<<<<< HEAD
         asset,
         value,
         nonce,
         script,
         rangeProof: EMPTY_SCRIPT,
         surjectionProof: EMPTY_SCRIPT,
-=======
-        value: bufferReader.readUInt64(),
-        script: bufferReader.readVarSlice(),
->>>>>>> 11202eb7
       });
     }
     tx.locktime = bufferReader.readUInt32();
     if (tx.flag === 1) {
       for (let i = 0; i < vinLen; ++i) {
-<<<<<<< HEAD
         const {
           witness,
           peginWitness,
@@ -177,15 +150,8 @@
         } = bufferReader.readConfidentialOutFields();
         tx.outs[i].rangeProof = rangeProof;
         tx.outs[i].surjectionProof = surjectionProof;
-=======
-        tx.ins[i].witness = bufferReader.readVector();
->>>>>>> 11202eb7
-      }
-    }
-<<<<<<< HEAD
-=======
-    tx.locktime = bufferReader.readUInt32();
->>>>>>> 11202eb7
+      }
+    }
     if (_NO_STRICT) return tx;
     if (bufferReader.offset !== buffer.length)
       throw new Error('Transaction has unexpected data');
@@ -264,13 +230,8 @@
       this.ins.push({
         hash,
         index,
-<<<<<<< HEAD
         isPegin,
         issuance,
-=======
-        script: scriptSig || EMPTY_BUFFER,
-        sequence: sequence,
->>>>>>> 11202eb7
         witness: EMPTY_WITNESS,
         peginWitness: EMPTY_WITNESS,
         issuanceRangeProof: EMPTY_SCRIPT,
@@ -329,29 +290,8 @@
       (this.weight() + WITNESS_SCALE_FACTOR - 1) / WITNESS_SCALE_FACTOR;
     return Math.floor(vsize);
   }
-<<<<<<< HEAD
   byteLength(_ALLOW_WITNESS) {
     return this.__byteLength(_ALLOW_WITNESS || true);
-=======
-  byteLength(_ALLOW_WITNESS = true) {
-    const hasWitnesses = _ALLOW_WITNESS && this.hasWitnesses();
-    return (
-      (hasWitnesses ? 10 : 8) +
-      bufferutils_1.varuint.encodingLength(this.ins.length) +
-      bufferutils_1.varuint.encodingLength(this.outs.length) +
-      this.ins.reduce((sum, input) => {
-        return sum + 40 + varSliceSize(input.script);
-      }, 0) +
-      this.outs.reduce((sum, output) => {
-        return sum + 8 + varSliceSize(output.script);
-      }, 0) +
-      (hasWitnesses
-        ? this.ins.reduce((sum, input) => {
-            return sum + vectorSize(input.witness);
-          }, 0)
-        : 0)
-    );
->>>>>>> 11202eb7
   }
   clone() {
     const newTx = new Transaction();
@@ -438,7 +378,7 @@
     } else {
       // "blank" others input scripts
       txTmp.ins.forEach(input => {
-        input.script = EMPTY_BUFFER;
+        input.script = EMPTY_SCRIPT;
       });
       txTmp.ins[inIndex].script = ourScript;
     }
@@ -448,147 +388,11 @@
     txTmp.__toBuffer(buffer, 0, false, true, true);
     return bcrypto.hash256(buffer);
   }
-  hashForWitnessV1(inIndex, prevOutScripts, values, hashType, leafHash, annex) {
-    // https://github.com/bitcoin/bips/blob/master/bip-0341.mediawiki#common-signature-message
-    typeforce(
-      types.tuple(
-        types.UInt32,
-        typeforce.arrayOf(types.Buffer),
-        typeforce.arrayOf(types.Satoshi),
-        types.UInt32,
-      ),
-      arguments,
-    );
-    if (
-      values.length !== this.ins.length ||
-      prevOutScripts.length !== this.ins.length
-    ) {
-      throw new Error('Must supply prevout script and value for all inputs');
-    }
-    const outputType =
-      hashType === Transaction.SIGHASH_DEFAULT
-        ? Transaction.SIGHASH_ALL
-        : hashType & Transaction.SIGHASH_OUTPUT_MASK;
-    const inputType = hashType & Transaction.SIGHASH_INPUT_MASK;
-    const isAnyoneCanPay = inputType === Transaction.SIGHASH_ANYONECANPAY;
-    const isNone = outputType === Transaction.SIGHASH_NONE;
-    const isSingle = outputType === Transaction.SIGHASH_SINGLE;
-    let hashPrevouts = EMPTY_BUFFER;
-    let hashAmounts = EMPTY_BUFFER;
-    let hashScriptPubKeys = EMPTY_BUFFER;
-    let hashSequences = EMPTY_BUFFER;
-    let hashOutputs = EMPTY_BUFFER;
-    if (!isAnyoneCanPay) {
-      let bufferWriter = bufferutils_1.BufferWriter.withCapacity(
-        36 * this.ins.length,
-      );
-      this.ins.forEach(txIn => {
-        bufferWriter.writeSlice(txIn.hash);
-        bufferWriter.writeUInt32(txIn.index);
-      });
-      hashPrevouts = bcrypto.sha256(bufferWriter.end());
-      bufferWriter = bufferutils_1.BufferWriter.withCapacity(
-        8 * this.ins.length,
-      );
-      values.forEach(value => bufferWriter.writeUInt64(value));
-      hashAmounts = bcrypto.sha256(bufferWriter.end());
-      bufferWriter = bufferutils_1.BufferWriter.withCapacity(
-        prevOutScripts.map(varSliceSize).reduce((a, b) => a + b),
-      );
-      prevOutScripts.forEach(prevOutScript =>
-        bufferWriter.writeVarSlice(prevOutScript),
-      );
-      hashScriptPubKeys = bcrypto.sha256(bufferWriter.end());
-      bufferWriter = bufferutils_1.BufferWriter.withCapacity(
-        4 * this.ins.length,
-      );
-      this.ins.forEach(txIn => bufferWriter.writeUInt32(txIn.sequence));
-      hashSequences = bcrypto.sha256(bufferWriter.end());
-    }
-    if (!(isNone || isSingle)) {
-      const txOutsSize = this.outs
-        .map(output => 8 + varSliceSize(output.script))
-        .reduce((a, b) => a + b);
-      const bufferWriter = bufferutils_1.BufferWriter.withCapacity(txOutsSize);
-      this.outs.forEach(out => {
-        bufferWriter.writeUInt64(out.value);
-        bufferWriter.writeVarSlice(out.script);
-      });
-      hashOutputs = bcrypto.sha256(bufferWriter.end());
-    } else if (isSingle && inIndex < this.outs.length) {
-      const output = this.outs[inIndex];
-      const bufferWriter = bufferutils_1.BufferWriter.withCapacity(
-        8 + varSliceSize(output.script),
-      );
-      bufferWriter.writeUInt64(output.value);
-      bufferWriter.writeVarSlice(output.script);
-      hashOutputs = bcrypto.sha256(bufferWriter.end());
-    }
-    const spendType = (leafHash ? 2 : 0) + (annex ? 1 : 0);
-    // Length calculation from:
-    // https://github.com/bitcoin/bips/blob/master/bip-0341.mediawiki#cite_note-14
-    // With extension from:
-    // https://github.com/bitcoin/bips/blob/master/bip-0342.mediawiki#signature-validation
-    const sigMsgSize =
-      174 -
-      (isAnyoneCanPay ? 49 : 0) -
-      (isNone ? 32 : 0) +
-      (annex ? 32 : 0) +
-      (leafHash ? 37 : 0);
-    const sigMsgWriter = bufferutils_1.BufferWriter.withCapacity(sigMsgSize);
-    sigMsgWriter.writeUInt8(hashType);
-    // Transaction
-    sigMsgWriter.writeInt32(this.version);
-    sigMsgWriter.writeUInt32(this.locktime);
-    sigMsgWriter.writeSlice(hashPrevouts);
-    sigMsgWriter.writeSlice(hashAmounts);
-    sigMsgWriter.writeSlice(hashScriptPubKeys);
-    sigMsgWriter.writeSlice(hashSequences);
-    if (!(isNone || isSingle)) {
-      sigMsgWriter.writeSlice(hashOutputs);
-    }
-    // Input
-    sigMsgWriter.writeUInt8(spendType);
-    if (isAnyoneCanPay) {
-      const input = this.ins[inIndex];
-      sigMsgWriter.writeSlice(input.hash);
-      sigMsgWriter.writeUInt32(input.index);
-      sigMsgWriter.writeUInt64(values[inIndex]);
-      sigMsgWriter.writeVarSlice(prevOutScripts[inIndex]);
-      sigMsgWriter.writeUInt32(input.sequence);
-    } else {
-      sigMsgWriter.writeUInt32(inIndex);
-    }
-    if (annex) {
-      const bufferWriter = bufferutils_1.BufferWriter.withCapacity(
-        varSliceSize(annex),
-      );
-      bufferWriter.writeVarSlice(annex);
-      sigMsgWriter.writeSlice(bcrypto.sha256(bufferWriter.end()));
-    }
-    // Output
-    if (isSingle) {
-      sigMsgWriter.writeSlice(hashOutputs);
-    }
-    // BIP342 extension
-    if (leafHash) {
-      sigMsgWriter.writeSlice(leafHash);
-      sigMsgWriter.writeUInt8(0);
-      sigMsgWriter.writeUInt32(0xffffffff);
-    }
-    // Extra zero byte because:
-    // https://github.com/bitcoin/bips/blob/master/bip-0341.mediawiki#cite_note-19
-    return bcrypto.taggedHash(
-      'TapSighash',
-      Buffer.concat([Buffer.of(0x00), sigMsgWriter.end()]),
-    );
-  }
   hashForWitnessV0(inIndex, prevOutScript, value, hashType) {
     typeforce(
       types.tuple(types.UInt32, types.Buffer, types.Buffer, types.UInt32),
       arguments,
     );
-<<<<<<< HEAD
     function writeInputs(ins) {
       const tBuffer = Buffer.allocUnsafe(36 * ins.length);
       const tBufferWriter = new bufferutils_1.BufferWriter(tBuffer, 0);
@@ -666,21 +470,6 @@
     // Inputs
     if (!(hashType & Transaction.SIGHASH_ANYONECANPAY)) {
       hashPrevouts = writeInputs(this.ins);
-=======
-    let tbuffer = Buffer.from([]);
-    let bufferWriter;
-    let hashOutputs = ZERO;
-    let hashPrevouts = ZERO;
-    let hashSequence = ZERO;
-    if (!(hashType & Transaction.SIGHASH_ANYONECANPAY)) {
-      tbuffer = Buffer.allocUnsafe(36 * this.ins.length);
-      bufferWriter = new bufferutils_1.BufferWriter(tbuffer, 0);
-      this.ins.forEach(txIn => {
-        bufferWriter.writeSlice(txIn.hash);
-        bufferWriter.writeUInt32(txIn.index);
-      });
-      hashPrevouts = bcrypto.hash256(tbuffer);
->>>>>>> 11202eb7
     }
     // Sequences
     if (
@@ -688,46 +477,23 @@
       (hashType & 0x1f) !== Transaction.SIGHASH_SINGLE &&
       (hashType & 0x1f) !== Transaction.SIGHASH_NONE
     ) {
-<<<<<<< HEAD
       hashSequences = writeSequences(this.ins);
     }
     // Issuances
     if (!(hashType & Transaction.SIGHASH_ANYONECANPAY)) {
       const sizeOfIssuances = issuancesSize(this.ins);
       hashIssuances = calcIssuancesHash(this.ins, sizeOfIssuances);
-=======
-      tbuffer = Buffer.allocUnsafe(4 * this.ins.length);
-      bufferWriter = new bufferutils_1.BufferWriter(tbuffer, 0);
-      this.ins.forEach(txIn => {
-        bufferWriter.writeUInt32(txIn.sequence);
-      });
-      hashSequence = bcrypto.hash256(tbuffer);
->>>>>>> 11202eb7
     }
     // Outputs
     if (
       (hashType & 0x1f) !== Transaction.SIGHASH_SINGLE &&
       (hashType & 0x1f) !== Transaction.SIGHASH_NONE
     ) {
-<<<<<<< HEAD
       hashOutputs = writeOutputs(this.outs);
-=======
-      const txOutsSize = this.outs.reduce((sum, output) => {
-        return sum + 8 + varSliceSize(output.script);
-      }, 0);
-      tbuffer = Buffer.allocUnsafe(txOutsSize);
-      bufferWriter = new bufferutils_1.BufferWriter(tbuffer, 0);
-      this.outs.forEach(out => {
-        bufferWriter.writeUInt64(out.value);
-        bufferWriter.writeVarSlice(out.script);
-      });
-      hashOutputs = bcrypto.hash256(tbuffer);
->>>>>>> 11202eb7
     } else if (
       (hashType & 0x1f) === Transaction.SIGHASH_SINGLE &&
       inIndex < this.outs.length
     ) {
-<<<<<<< HEAD
       hashOutputs = writeOutputs([this.outs[inIndex]]);
     }
     const input = this.ins[inIndex];
@@ -767,30 +533,6 @@
     bufferWriter.writeUInt32(this.locktime);
     bufferWriter.writeUInt32(hashType);
     return bcrypto.hash256(buffer);
-=======
-      const output = this.outs[inIndex];
-      tbuffer = Buffer.allocUnsafe(8 + varSliceSize(output.script));
-      bufferWriter = new bufferutils_1.BufferWriter(tbuffer, 0);
-      bufferWriter.writeUInt64(output.value);
-      bufferWriter.writeVarSlice(output.script);
-      hashOutputs = bcrypto.hash256(tbuffer);
-    }
-    tbuffer = Buffer.allocUnsafe(156 + varSliceSize(prevOutScript));
-    bufferWriter = new bufferutils_1.BufferWriter(tbuffer, 0);
-    const input = this.ins[inIndex];
-    bufferWriter.writeInt32(this.version);
-    bufferWriter.writeSlice(hashPrevouts);
-    bufferWriter.writeSlice(hashSequence);
-    bufferWriter.writeSlice(input.hash);
-    bufferWriter.writeUInt32(input.index);
-    bufferWriter.writeVarSlice(prevOutScript);
-    bufferWriter.writeUInt64(value);
-    bufferWriter.writeUInt32(input.sequence);
-    bufferWriter.writeSlice(hashOutputs);
-    bufferWriter.writeUInt32(this.locktime);
-    bufferWriter.writeUInt32(hashType);
-    return bcrypto.hash256(tbuffer);
->>>>>>> 11202eb7
   }
   getHash(forWitness) {
     // wtxid for coinbase is always 32 bytes of 0x00
@@ -819,7 +561,6 @@
     typeforce(types.tuple(types.Number, [types.Buffer]), arguments);
     this.ins[index].witness = witness;
   }
-<<<<<<< HEAD
   setPeginWitness(index, peginWitness) {
     typeforce(types.tuple(types.Number, [types.Buffer]), arguments);
     this.ins[index].peginWitness = peginWitness;
@@ -902,33 +643,22 @@
       buffer = Buffer.allocUnsafe(
         this.__byteLength(_ALLOW_WITNESS, forSignature),
       );
-=======
-  __toBuffer(buffer, initialOffset, _ALLOW_WITNESS = false) {
-    if (!buffer) buffer = Buffer.allocUnsafe(this.byteLength(_ALLOW_WITNESS));
->>>>>>> 11202eb7
     const bufferWriter = new bufferutils_1.BufferWriter(
       buffer,
       initialOffset || 0,
     );
     bufferWriter.writeInt32(this.version);
     const hasWitnesses = _ALLOW_WITNESS && this.hasWitnesses();
-<<<<<<< HEAD
     if (!forSignature) {
       let value = Transaction.ADVANCED_TRANSACTION_MARKER;
       if (hasWitnesses && !forceZeroFlag) {
         value = Transaction.ADVANCED_TRANSACTION_FLAG;
       }
       bufferWriter.writeUInt8(value);
-=======
-    if (hasWitnesses) {
-      bufferWriter.writeUInt8(Transaction.ADVANCED_TRANSACTION_MARKER);
-      bufferWriter.writeUInt8(Transaction.ADVANCED_TRANSACTION_FLAG);
->>>>>>> 11202eb7
     }
     bufferWriter.writeVarInt(this.ins.length);
     this.ins.forEach(txIn => {
       bufferWriter.writeSlice(txIn.hash);
-<<<<<<< HEAD
       let prevIndex = txIn.index;
       if (txIn.issuance) {
         prevIndex = (prevIndex | OUTPOINT_ISSUANCE_FLAG) >>> 0;
@@ -956,37 +686,17 @@
       bufferWriter.writeSlice(val);
       bufferWriter.writeSlice(txOut.nonce);
       if (forSignature && hasWitnesses) bufferWriter.writeUInt64(0);
-=======
-      bufferWriter.writeUInt32(txIn.index);
-      bufferWriter.writeVarSlice(txIn.script);
-      bufferWriter.writeUInt32(txIn.sequence);
-    });
-    bufferWriter.writeVarInt(this.outs.length);
-    this.outs.forEach(txOut => {
-      if (isOutput(txOut)) {
-        bufferWriter.writeUInt64(txOut.value);
-      } else {
-        bufferWriter.writeSlice(txOut.valueBuffer);
-      }
->>>>>>> 11202eb7
       bufferWriter.writeVarSlice(txOut.script);
     });
     bufferWriter.writeUInt32(this.locktime);
     if (!forSignature && hasWitnesses) {
       this.ins.forEach(input => {
-<<<<<<< HEAD
         bufferWriter.writeConfidentialInFields(input);
       });
       this.outs.forEach(output => {
         bufferWriter.writeConfidentialOutFields(output);
       });
     }
-=======
-        bufferWriter.writeVector(input.witness);
-      });
-    }
-    bufferWriter.writeUInt32(this.locktime);
->>>>>>> 11202eb7
     // avoid slicing unless necessary
     if (initialOffset !== undefined)
       return buffer.slice(initialOffset, bufferWriter.offset);
@@ -995,12 +705,9 @@
 }
 exports.Transaction = Transaction;
 Transaction.DEFAULT_SEQUENCE = 0xffffffff;
-Transaction.SIGHASH_DEFAULT = 0x00;
 Transaction.SIGHASH_ALL = 0x01;
 Transaction.SIGHASH_NONE = 0x02;
 Transaction.SIGHASH_SINGLE = 0x03;
 Transaction.SIGHASH_ANYONECANPAY = 0x80;
-Transaction.SIGHASH_OUTPUT_MASK = 0x03;
-Transaction.SIGHASH_INPUT_MASK = 0x80;
 Transaction.ADVANCED_TRANSACTION_MARKER = 0x00;
 Transaction.ADVANCED_TRANSACTION_FLAG = 0x01;