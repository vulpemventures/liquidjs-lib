--- conflicted
+++ resolved
@@ -152,142 +152,6 @@
       minBits,
     );
   }
-<<<<<<< HEAD
-  async unblindInputs(pset, inIndexes) {
-    validatePset(pset);
-    if (inIndexes) {
-      validateInIndexes(pset, inIndexes);
-    }
-    const inputIndexes =
-      inIndexes || Array.from({ length: pset.globals.inputCount }, (_, i) => i);
-    if (this.ownedInputs && this.ownedInputs.length > 0) {
-      return this.ownedInputs;
-    }
-    const revealedInputs = await Promise.all(
-      inputIndexes.map(async (i) => {
-        const prevout = pset.inputs[i].getUtxo();
-        if (!prevout) throw new Error(`missing prevout utxo for input #${i}`);
-        const revealedInput = await this.unblindUtxo(prevout);
-        revealedInput.index = i;
-        return revealedInput;
-      }),
-    );
-    this.ownedInputs = revealedInputs;
-    return revealedInputs;
-  }
-  async blindIssuances(pset, blindingKeysByIndex) {
-    validatePset(pset);
-    validateBlindingKeysByIndex(pset, blindingKeysByIndex);
-    return Promise.all(
-      Object.entries(blindingKeysByIndex).map(async ([i, key]) => {
-        const input = pset.inputs[parseInt(i, 10)];
-        let blindingArgs = {};
-        if (input.hasIssuance() || input.hasReissuance()) {
-          if (input.issuanceValue && input.issuanceValue > 0) {
-            const value = input.issuanceValue.toString(10);
-            const asset = input.getIssuanceAssetHash();
-            const blinder = randomBytes(this.opts);
-            const assetCommit = await assetCommitment(
-              asset,
-              transaction_1.ZERO,
-            );
-            const valueCommit = await valueCommitment(
-              value,
-              assetCommit,
-              blinder,
-            );
-            const blindproof = await blindValueProof(
-              value,
-              valueCommit,
-              assetCommit,
-              blinder,
-            );
-            const rangeproof = await rangeProof(
-              value,
-              key,
-              asset,
-              transaction_1.ZERO,
-              blinder,
-              valueCommit,
-              Buffer.alloc(0),
-              '0',
-              0,
-              52,
-            );
-            blindingArgs = {
-              ...blindingArgs,
-              index: parseInt(i, 10),
-              issuanceAsset: asset,
-              issuanceValueCommitment: valueCommit,
-              issuanceValueRangeProof: rangeproof,
-              issuanceValueBlindProof: blindproof,
-              issuanceValueBlinder: blinder,
-            };
-          }
-          if (!input.hasReissuance() && input.issuanceInflationKeys > 0) {
-            const token = input.issuanceInflationKeys.toString(10);
-            const asset = input.getIssuanceInflationKeysHash(
-              input.blindedIssuance !== undefined
-                ? input.blindedIssuance
-                : true,
-            );
-            const blinder = randomBytes(this.opts);
-            const assetCommit = await assetCommitment(
-              asset,
-              transaction_1.ZERO,
-            );
-            const tokenCommit = await valueCommitment(
-              token,
-              assetCommit,
-              blinder,
-            );
-            const blindproof = await blindValueProof(
-              token,
-              tokenCommit,
-              assetCommit,
-              blinder,
-            );
-            const rangeproof = await rangeProof(
-              token,
-              key,
-              asset,
-              transaction_1.ZERO,
-              blinder,
-              tokenCommit,
-              Buffer.alloc(0),
-              '1',
-              0,
-              52,
-            );
-            blindingArgs = {
-              ...blindingArgs,
-              issuanceToken: asset,
-              issuanceTokenCommitment: tokenCommit,
-              issuanceTokenRangeProof: rangeproof,
-              issuanceTokenBlindProof: blindproof,
-              issuanceTokenBlinder: blinder,
-            };
-          }
-        }
-        return blindingArgs;
-      }),
-    );
-  }
-  async blindOutputs(pset, keysGenerator, outIndexes) {
-    validatePset(pset);
-    if (outIndexes) {
-      validateOutIndexes(pset, outIndexes);
-    }
-    const outputIndexes =
-      outIndexes && outIndexes.length > 0
-        ? outIndexes
-        : pset.outputs.reduce(
-            (arr, out, i) => (out.needsBlinding() && arr.push(i), arr),
-            [],
-          );
-    const { assets, assetBlinders } = await this.getInputAssetsAndBlinders(
-      pset,
-=======
   rangeProofVerify(valueCommit, assetCommit, proof, script) {
     const { generator, pedersen, rangeproof } = this.zkp;
     const gen = generator.parse(assetCommit);
@@ -340,7 +204,6 @@
     const outputGenerator = generator.generateBlinded(
       outputAsset,
       outputAssetBlindingFactor,
->>>>>>> e97a094b
     );
     const inputGenerators = inputAssets.map((v, i) =>
       generator.generateBlinded(v, inputAssetBlindingFactors[i]),
@@ -364,141 +227,6 @@
     );
     return surjectionproof.serialize(proof);
   }
-<<<<<<< HEAD
-  async calculateScalarOffset(value, assetBlinder, valueBlinder) {
-    if (assetBlinder.equals(transaction_1.ZERO)) {
-      return valueBlinder.slice();
-    }
-    if (value === '0') {
-      return valueBlinder.slice();
-    }
-    const { ec } = await secp256k1Promise;
-    const val = Buffer.alloc(32, 0);
-    val.writeBigUInt64BE(BigInt(value), 24);
-    const result = ec.prvkeyTweakMul(assetBlinder, val);
-    if (valueBlinder.length === 0) {
-      throw new Error('Missing value blinder');
-    }
-    const negVb = ec.prvkeyNegate(valueBlinder);
-    if (negVb.equals(result)) {
-      return transaction_1.ZERO;
-    }
-    return ec.prvkeyTweakAdd(result, valueBlinder);
-  }
-  async unblindUtxo(out) {
-    if (out.nonce.length === 1) {
-      return {
-        index: 0,
-        value: value_1.ElementsValue.fromBytes(out.value).number.toString(10),
-        asset: out.asset.slice(1),
-        valueBlindingFactor: transaction_1.ZERO,
-        assetBlindingFactor: transaction_1.ZERO,
-      };
-    }
-    if (!this.inBlindingKeys && !this.masterBlindingKey) {
-      throw new Error(
-        'Missing either input private blinding keys or SLIP-77 master blinding key',
-      );
-    }
-    const keys = this.inBlindingKeys
-      ? this.inBlindingKeys
-      : [this.masterBlindingKey.derive(out.script).privateKey];
-    for (const key of keys) {
-      try {
-        const revealed = await unblindOutputWithKey(out, key);
-        return {
-          index: 0,
-          value: revealed.value,
-          asset: revealed.asset,
-          valueBlindingFactor: revealed.valueBlindingFactor,
-          assetBlindingFactor: revealed.assetBlindingFactor,
-        };
-      } catch (ignore) {}
-    }
-    throw new Error('Could not unblind output with any blinding key');
-  }
-  async getInputAssetsAndBlinders(pset) {
-    const assets = [];
-    const assetBlinders = [];
-    // add the inputs prevout blinders + assets
-    const unblindedPrevouts = await this.maybeUnblindInUtxos(pset);
-    for (const unblindedPrevout of unblindedPrevouts) {
-      assets.push(unblindedPrevout.asset);
-      assetBlinders.push(unblindedPrevout.assetBlindingFactor);
-    }
-    // add the issuances/reissuances assets & blinders
-    pset.inputs.forEach((input, i) => {
-      if (input.hasIssuance() || input.hasReissuance()) {
-        const assetHash = input.getIssuanceAssetHash();
-        if (!assetHash)
-          throw new Error(
-            `something went wrong computing the issuance hash for input #${i}`,
-          );
-        assets.push(assetHash);
-        assetBlinders.push(transaction_1.ZERO);
-        if (!input.hasReissuance() && input.issuanceInflationKeys > 0) {
-          const isBlindedIssuance = input.blindedIssuance;
-          if (!isBlindedIssuance)
-            throw new Error(`missing blindedIssuance field on input #${i}`);
-          const inflationTokenHash =
-            input.getIssuanceInflationKeysHash(isBlindedIssuance);
-          if (!inflationTokenHash)
-            throw new Error(
-              `something went wrong computing the input inflation token hash for input #${i}`,
-            );
-          assets.push(inflationTokenHash);
-          assetBlinders.push(transaction_1.ZERO);
-        }
-      }
-    });
-    return { assets, assetBlinders };
-  }
-  async maybeUnblindInUtxos(pset) {
-    if (this.ownedInputs && this.ownedInputs.length > 0) {
-      return pset.inputs.map((input, i) => {
-        const ownedInput = this.ownedInputs.find(({ index }) => index === i);
-        if (ownedInput) {
-          return {
-            value: '',
-            valueBlindingFactor: Buffer.from([]),
-            asset: ownedInput.asset,
-            assetBlindingFactor: ownedInput.assetBlindingFactor,
-          };
-        }
-        return {
-          value: '',
-          valueBlindingFactor: Buffer.from([]),
-          asset: input.getUtxo().asset,
-          assetBlindingFactor: transaction_1.ZERO,
-        };
-      });
-    }
-    if (!this.inBlindingKeys && !this.masterBlindingKey) {
-      throw new Error(
-        'Missing either input private blinding keys or SLIP-77 master blinding key',
-      );
-    }
-    return Promise.all(
-      pset.inputs.map(async (input) => {
-        const prevout = input.getUtxo();
-        try {
-          const revealed = await this.unblindUtxo(prevout);
-          return {
-            value: revealed.value,
-            asset: revealed.asset,
-            valueBlindingFactor: revealed.valueBlindingFactor,
-            assetBlindingFactor: revealed.assetBlindingFactor,
-          };
-        } catch (ignore) {
-          return {
-            value: '',
-            asset: prevout.asset,
-            valueBlindingFactor: Buffer.from([]),
-            assetBlindingFactor: transaction_1.ZERO,
-          };
-        }
-      }),
-=======
   surjectionProofVerify(
     inAssets,
     inAssetBlinders,
@@ -509,7 +237,6 @@
     const { generator, surjectionproof } = this.zkp;
     const inGenerators = inAssets.map((v, i) =>
       generator.generateBlinded(v, inAssetBlinders[i]),
->>>>>>> e97a094b
     );
     const outGenerator = generator.generateBlinded(outAsset, outAssetBlinder);
     const sProof = surjectionproof.parse(proof);
@@ -544,28 +271,6 @@
     );
     return surjectionproof.serialize(proof);
   }
-<<<<<<< HEAD
-}
-function validateBlindingKeysByIndex(pset, keys) {
-  Object.entries(keys).forEach(([k, v]) => {
-    const i = parseInt(k, 10);
-    if (i < 0 || i >= pset.globals.inputCount) {
-      throw new Error('Input index out of range');
-    }
-    if (!pset.inputs[i].hasIssuance() && !pset.inputs[i].hasReissuance()) {
-      throw new Error('Input does not have any issuance to blind');
-    }
-    if (v.length !== 32) {
-      throw new Error('Invalid private blinding key length for input ' + i);
-    }
-  });
-}
-function randomBytes(options) {
-  if (options === undefined) options = {};
-  const rng = options.rng || _randomBytes;
-  return rng(32);
-}
-=======
   assetBlindProofVerify(asset, assetCommit, proof) {
     const { generator, surjectionproof } = this.zkp;
     const inGenerators = [generator.generate(asset)];
@@ -575,7 +280,6 @@
   }
 }
 exports.Confidential = Confidential;
->>>>>>> e97a094b
 function confidentialValueToSatoshi(value) {
   return value_1.ElementsValue.fromBytes(value).number;
 }
