'use strict';
var __awaiter =
  (this && this.__awaiter) ||
  function(thisArg, _arguments, P, generator) {
    return new (P || (P = Promise))(function(resolve, reject) {
      function fulfilled(value) {
        try {
          step(generator.next(value));
        } catch (e) {
          reject(e);
        }
      }
      function rejected(value) {
        try {
          step(generator['throw'](value));
        } catch (e) {
          reject(e);
        }
      }
      function step(result) {
        result.done
          ? resolve(result.value)
          : new P(function(resolve) {
              resolve(result.value);
            }).then(fulfilled, rejected);
      }
      step((generator = generator.apply(thisArg, _arguments || [])).next());
    });
  };
var __importDefault =
  (this && this.__importDefault) ||
  function(mod) {
    return mod && mod.__esModule ? mod : { default: mod };
  };
var __importStar =
  (this && this.__importStar) ||
  function(mod) {
    if (mod && mod.__esModule) return mod;
    var result = {};
    if (mod != null)
      for (var k in mod)
        if (Object.hasOwnProperty.call(mod, k)) result[k] = mod[k];
    result['default'] = mod;
    return result;
  };
Object.defineProperty(exports, '__esModule', { value: true });
<<<<<<< HEAD
const secp256k1_zkp_1 = __importDefault(require('secp256k1-zkp'));
const bufferutils = __importStar(require('./bufferutils'));
const crypto = __importStar(require('./crypto'));
const secp256k1Promise = secp256k1_zkp_1.default();
=======
const bufferutils = require('./bufferutils');
const crypto = require('./crypto');
const secp256k1 = require('secp256k1-zkp');
>>>>>>> 55655440
function nonceHash(pubkey, privkey) {
  return __awaiter(this, void 0, void 0, function*() {
    const { ecdh } = yield secp256k1Promise;
    return crypto.sha256(ecdh(pubkey, privkey));
  });
}
function valueBlindingFactor(
  inValues,
  outValues,
  inGenerators,
  outGenerators,
  inFactors,
  outFactors,
) {
  return __awaiter(this, void 0, void 0, function*() {
    const { pedersen } = yield secp256k1Promise;
    const values = inValues.concat(outValues);
    const nInputs = inValues.length;
    const generators = inGenerators.concat(outGenerators);
    const factors = inFactors.concat(outFactors);
    return pedersen.blindGeneratorBlindSum(
      values,
      nInputs,
      generators,
      factors,
    );
  });
}
exports.valueBlindingFactor = valueBlindingFactor;
function valueCommitment(value, gen, factor) {
  return __awaiter(this, void 0, void 0, function*() {
    const { generator, pedersen } = yield secp256k1Promise;
    const generatorParsed = generator.parse(gen);
    const commit = pedersen.commit(factor, value, generatorParsed);
    return pedersen.commitSerialize(commit);
  });
}
exports.valueCommitment = valueCommitment;
function assetCommitment(asset, factor) {
  return __awaiter(this, void 0, void 0, function*() {
    const { generator } = yield secp256k1Promise;
    const gen = generator.generateBlinded(asset, factor);
    return generator.serialize(gen);
  });
}
exports.assetCommitment = assetCommitment;
<<<<<<< HEAD
function unblindOutput(
  ephemeralPubkey,
  blindingPrivkey,
  rangeproof,
  valueCommit,
  asset,
  scriptPubkey,
) {
  return __awaiter(this, void 0, void 0, function*() {
    const secp = yield secp256k1Promise;
    const gen = secp.generator.parse(asset);
    const nonce = yield nonceHash(ephemeralPubkey, blindingPrivkey);
    const { value, blindFactor, message } = secp.rangeproof.rewind(
      valueCommit,
      rangeproof,
      nonce,
      gen,
      scriptPubkey,
    );
    return {
      value,
      asset: message.slice(0, 32),
      valueBlindingFactor: blindFactor,
      assetBlindingFactor: message.slice(32),
    };
  });
=======
function unblindOutputWithKey(out, blindingPrivKey) {
  const nonce = nonceHash(out.nonce, blindingPrivKey);
  return unblindOutputWithNonce(out, nonce);
}
exports.unblindOutputWithKey = unblindOutputWithKey;
function unblindOutputWithNonce(out, nonce) {
  const gen = secp256k1.generator.parse(out.asset);
  const { value, blindFactor, message } = secp256k1.rangeproof.rewind(
    out.value,
    out.rangeProof,
    nonce,
    gen,
    out.script,
  );
  return {
    value,
    asset: message.slice(0, 32),
    valueBlindingFactor: blindFactor,
    assetBlindingFactor: message.slice(32),
  };
>>>>>>> 55655440
}
exports.unblindOutputWithNonce = unblindOutputWithNonce;
function rangeProofInfo(proof) {
  return __awaiter(this, void 0, void 0, function*() {
    const { rangeproof } = yield secp256k1Promise;
    const { exp, mantissa, minValue, maxValue } = rangeproof.info(proof);
    return {
      minValue: parseInt(minValue, 10),
      maxValue: parseInt(maxValue, 10),
      ctExp: exp,
      ctBits: parseInt(mantissa, 10),
    };
  });
}
exports.rangeProofInfo = rangeProofInfo;
function rangeProof(
  value,
  blindingPubkey,
  ephemeralPrivkey,
  asset,
  assetBlindingFactor,
  valueBlindFactor,
  valueCommit,
  scriptPubkey,
  minValue,
  exp,
  minBits,
) {
  return __awaiter(this, void 0, void 0, function*() {
    const { generator, pedersen, rangeproof } = yield secp256k1Promise;
    const nonce = yield nonceHash(blindingPubkey, ephemeralPrivkey);
    const gen = generator.generateBlinded(asset, assetBlindingFactor);
    const message = Buffer.concat([asset, assetBlindingFactor]);
    const commit = pedersen.commitParse(valueCommit);
    const mv = minValue ? minValue : '1';
    const e = exp ? exp : 0;
    const mb = minBits ? minBits : 36;
    return rangeproof.sign(
      commit,
      valueBlindFactor,
      nonce,
      value,
      gen,
      mv,
      e,
      mb,
      message,
      scriptPubkey,
    );
  });
}
exports.rangeProof = rangeProof;
function surjectionProof(
  outputAsset,
  outputAssetBlindingFactor,
  inputAssets,
  inputAssetBlindingFactors,
  seed,
) {
  return __awaiter(this, void 0, void 0, function*() {
    const { generator, surjectionproof } = yield secp256k1Promise;
    const outputGenerator = generator.generateBlinded(
      outputAsset,
      outputAssetBlindingFactor,
    );
    const inputGenerators = inputAssets.map((v, i) =>
      generator.generateBlinded(v, inputAssetBlindingFactors[i]),
    );
    const nInputsToUse = inputAssets.length > 3 ? 3 : inputAssets.length;
    const maxIterations = 100;
    const init = surjectionproof.initialize(
      inputAssets,
      nInputsToUse,
      outputAsset,
      maxIterations,
      seed,
    );
    const proof = surjectionproof.generate(
      init.proof,
      inputGenerators,
      outputGenerator,
      init.inputIndex,
      inputAssetBlindingFactors[init.inputIndex],
      outputAssetBlindingFactor,
    );
    return surjectionproof.serialize(proof);
  });
}
exports.surjectionProof = surjectionProof;
const CONFIDENTIAL_VALUE = 9; // explicit size of confidential values
function confidentialValueToSatoshi(value) {
  if (!isUnconfidentialValue(value)) {
    throw new Error(
      'Value must be unconfidential, length or the prefix are not valid',
    );
  }
  const reverseValueBuffer = Buffer.allocUnsafe(CONFIDENTIAL_VALUE - 1);
  value.slice(1, CONFIDENTIAL_VALUE).copy(reverseValueBuffer, 0);
  bufferutils.reverseBuffer(reverseValueBuffer);
  return bufferutils.readUInt64LE(reverseValueBuffer, 0);
}
exports.confidentialValueToSatoshi = confidentialValueToSatoshi;
function satoshiToConfidentialValue(amount) {
  const unconfPrefix = Buffer.allocUnsafe(1);
  const valueBuffer = Buffer.allocUnsafe(CONFIDENTIAL_VALUE - 1);
  unconfPrefix.writeUInt8(1, 0);
  bufferutils.writeUInt64LE(valueBuffer, amount, 0);
  return Buffer.concat([unconfPrefix, bufferutils.reverseBuffer(valueBuffer)]);
}
exports.satoshiToConfidentialValue = satoshiToConfidentialValue;
function isUnconfidentialValue(value) {
  return value.length === CONFIDENTIAL_VALUE && value.readUInt8(0) === 1;
}
exports.isUnconfidentialValue = isUnconfidentialValue;<|MERGE_RESOLUTION|>--- conflicted
+++ resolved
@@ -27,11 +27,6 @@
       step((generator = generator.apply(thisArg, _arguments || [])).next());
     });
   };
-var __importDefault =
-  (this && this.__importDefault) ||
-  function(mod) {
-    return mod && mod.__esModule ? mod : { default: mod };
-  };
 var __importStar =
   (this && this.__importStar) ||
   function(mod) {
@@ -43,17 +38,16 @@
     result['default'] = mod;
     return result;
   };
+var __importDefault =
+  (this && this.__importDefault) ||
+  function(mod) {
+    return mod && mod.__esModule ? mod : { default: mod };
+  };
 Object.defineProperty(exports, '__esModule', { value: true });
-<<<<<<< HEAD
-const secp256k1_zkp_1 = __importDefault(require('secp256k1-zkp'));
 const bufferutils = __importStar(require('./bufferutils'));
 const crypto = __importStar(require('./crypto'));
+const secp256k1_zkp_1 = __importDefault(require('secp256k1-zkp'));
 const secp256k1Promise = secp256k1_zkp_1.default();
-=======
-const bufferutils = require('./bufferutils');
-const crypto = require('./crypto');
-const secp256k1 = require('secp256k1-zkp');
->>>>>>> 55655440
 function nonceHash(pubkey, privkey) {
   return __awaiter(this, void 0, void 0, function*() {
     const { ecdh } = yield secp256k1Promise;
@@ -100,25 +94,23 @@
   });
 }
 exports.assetCommitment = assetCommitment;
-<<<<<<< HEAD
-function unblindOutput(
-  ephemeralPubkey,
-  blindingPrivkey,
-  rangeproof,
-  valueCommit,
-  asset,
-  scriptPubkey,
-) {
+function unblindOutputWithKey(out, blindingPrivKey) {
+  return __awaiter(this, void 0, void 0, function*() {
+    const nonce = yield nonceHash(out.nonce, blindingPrivKey);
+    return unblindOutputWithNonce(out, nonce);
+  });
+}
+exports.unblindOutputWithKey = unblindOutputWithKey;
+function unblindOutputWithNonce(out, nonce) {
   return __awaiter(this, void 0, void 0, function*() {
     const secp = yield secp256k1Promise;
-    const gen = secp.generator.parse(asset);
-    const nonce = yield nonceHash(ephemeralPubkey, blindingPrivkey);
+    const gen = secp.generator.parse(out.asset);
     const { value, blindFactor, message } = secp.rangeproof.rewind(
-      valueCommit,
-      rangeproof,
+      out.value,
+      out.rangeProof,
       nonce,
       gen,
-      scriptPubkey,
+      out.script,
     );
     return {
       value,
@@ -127,28 +119,6 @@
       assetBlindingFactor: message.slice(32),
     };
   });
-=======
-function unblindOutputWithKey(out, blindingPrivKey) {
-  const nonce = nonceHash(out.nonce, blindingPrivKey);
-  return unblindOutputWithNonce(out, nonce);
-}
-exports.unblindOutputWithKey = unblindOutputWithKey;
-function unblindOutputWithNonce(out, nonce) {
-  const gen = secp256k1.generator.parse(out.asset);
-  const { value, blindFactor, message } = secp256k1.rangeproof.rewind(
-    out.value,
-    out.rangeProof,
-    nonce,
-    gen,
-    out.script,
-  );
-  return {
-    value,
-    asset: message.slice(0, 32),
-    valueBlindingFactor: blindFactor,
-    assetBlindingFactor: message.slice(32),
-  };
->>>>>>> 55655440
 }
 exports.unblindOutputWithNonce = unblindOutputWithNonce;
 function rangeProofInfo(proof) {
