--- conflicted
+++ resolved
@@ -3,10 +3,9 @@
 import { Network } from './networks';
 import { Transaction } from './transaction';
 import { Signer, SignerAsync } from './ecpair';
-<<<<<<< HEAD
 import { IssuanceContract } from './issuance';
-import { Psbt as PsbtBase } from 'bip174';
 import { IssuanceBlindingKeys } from './types';
+import { Psbt as PsbtBase } from 'bip174-liquid';
 export interface AddIssuanceArgs {
     assetAmount: number;
     assetAddress: string;
@@ -16,9 +15,6 @@
     contract?: IssuanceContract;
     net?: Network;
 }
-=======
-import { Psbt as PsbtBase } from 'bip174-liquid';
->>>>>>> 7e4be3e2
 /**
  * Psbt class can parse and generate a PSBT binary based off of the BIP174.
  * There are 6 roles that this class fulfills. (Explained in BIP174)
