--- conflicted
+++ resolved
@@ -1,12 +1,9 @@
-import { Psbt as PsbtBase } from 'bip174';
+import * as confidential from './confidential';
 import { KeyValue, PsbtGlobalUpdate, PsbtInput, PsbtInputUpdate, PsbtOutput, PsbtOutputUpdate, TransactionInput, WitnessUtxo } from 'bip174/src/lib/interfaces';
-<<<<<<< HEAD
-=======
-import * as confidential from './confidential';
->>>>>>> 55655440
-import { Signer, SignerAsync } from './ecpair';
 import { Network } from './networks';
 import { Transaction } from './transaction';
+import { Signer, SignerAsync } from './ecpair';
+import { Psbt as PsbtBase } from 'bip174';
 /**
  * Psbt class can parse and generate a PSBT binary based off of the BIP174.
  * There are 6 roles that this class fulfills. (Explained in BIP174)
@@ -79,13 +76,8 @@
     updateGlobal(updateData: PsbtGlobalUpdate): this;
     updateInput(inputIndex: number, updateData: PsbtInputUpdate): this;
     updateOutput(outputIndex: number, updateData: PsbtOutputUpdate): this;
-<<<<<<< HEAD
-    blindOutputs(blindingPrivkeys: Buffer[], blindingPubkeys: Buffer[], opts?: RngOpts): Promise<this>;
-    blindOutputsByIndex(inputsBlindingPrivKeys: Map<number, Buffer>, outputsBlindingPubKeys: Map<number, Buffer>, opts?: RngOpts): Promise<this>;
-=======
-    blindOutputs(blindingDataLike: BlindingDataLike[], blindingPubkeys: Buffer[], opts?: RngOpts): this;
-    blindOutputsByIndex(inputsBlindingData: Map<number, BlindingDataLike>, outputsBlindingPubKeys: Map<number, Buffer>, opts?: RngOpts): this;
->>>>>>> 55655440
+    blindOutputs(blindingDataLike: BlindingDataLike[], blindingPubkeys: Buffer[], opts?: RngOpts): Promise<this>;
+    blindOutputsByIndex(inputsBlindingData: Map<number, BlindingDataLike>, outputsBlindingPubKeys: Map<number, Buffer>, opts?: RngOpts): Promise<this>;
     addUnknownKeyValToGlobal(keyVal: KeyValue): this;
     addUnknownKeyValToInput(inputIndex: number, keyVal: KeyValue): this;
     addUnknownKeyValToOutput(outputIndex: number, keyVal: KeyValue): this;
@@ -143,15 +135,6 @@
 interface RngOpts {
     rng?(arg0: number): Buffer;
 }
-<<<<<<< HEAD
-interface BlindingData {
-    value: string;
-    ag: Buffer;
-    abf: Buffer;
-    vbf: Buffer;
-}
-export declare function getBlindingDataForInput(prevout: WitnessUtxo, blindPrivKey?: Buffer): Promise<BlindingData>;
-=======
 export declare type BlindingDataLike = Buffer | confidential.UnblindOutputResult | undefined;
 /**
  * Compute outputs blinders
@@ -159,12 +142,11 @@
  * @param outputsData data = [satoshis, asset] of output to blind ([string Buffer])
  * @returns an array of BlindingData[] corresponding of blinders to blind outputs specified in outputsData
  */
-export declare function computeOutputsBlindingData(inputsBlindingData: confidential.UnblindOutputResult[], outputsData: Array<[string, Buffer]>): confidential.UnblindOutputResult[];
+export declare function computeOutputsBlindingData(inputsBlindingData: confidential.UnblindOutputResult[], outputsData: Array<[string, Buffer]>): Promise<confidential.UnblindOutputResult[]>;
 /**
  * toBlindingData convert a BlindingDataLike to UnblindOutputResult
  * @param blindDataLike blinding data "like" associated to a specific input I
  * @param witnessUtxo the prevout of the input I
  */
-export declare function toBlindingData(blindDataLike: BlindingDataLike, witnessUtxo?: WitnessUtxo): confidential.UnblindOutputResult;
->>>>>>> 55655440
+export declare function toBlindingData(blindDataLike: BlindingDataLike, witnessUtxo?: WitnessUtxo): Promise<confidential.UnblindOutputResult>;
 export {};