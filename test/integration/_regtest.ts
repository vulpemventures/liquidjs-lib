import axios from 'axios';

const APIURL = process.env.APIURL || 'http://localhost:3001';

export async function faucet(address: string): Promise<any> {
  const resp = await axios.post(`${APIURL}/faucet`, { address });
  if (resp.status !== 200) {
    throw new Error('Invalid address');
  }
  const { txId } = resp.data;

  sleep(1000);
  let rr = { data: [] };
  const filter = (): any => rr.data.filter((x: any) => x.txid === txId);
  while (!rr.data.length || !filter().length) {
    sleep(1000);
    rr = await axios.get(`${APIURL}/address/${address}/utxo`);
  }

  return filter()[0];
}

export async function fetchTx(txId: string): Promise<string> {
  const resp = await axios.get(`${APIURL}/tx/${txId}/hex`);
  return resp.data;
}

export async function fetchUtxo(txId: string): Promise<any> {
  const txHex = await fetchTx(txId);
  const resp = await axios.get(`${APIURL}/tx/${txId}`);
  return { txHex, ...resp.data };
}

export async function broadcast(txHex: string): Promise<string> {
<<<<<<< HEAD
  try {
    const resp = await axios.post(`${APIURL}/tx`, txHex);
    return resp.data;
  } catch (err) {
    console.error(err);
    throw Error('error in broadcast');
  }
=======
  const resp = await axios.get(`${APIURL}/broadcast?tx=${txHex}`);
  return resp.data;
>>>>>>> 7e4be3e2
}

function sleep(ms: number): Promise<any> {
  return new Promise((res: any): any => setTimeout(res, ms));
}<|MERGE_RESOLUTION|>--- conflicted
+++ resolved
@@ -32,18 +32,8 @@
 }
 
 export async function broadcast(txHex: string): Promise<string> {
-<<<<<<< HEAD
-  try {
-    const resp = await axios.post(`${APIURL}/tx`, txHex);
-    return resp.data;
-  } catch (err) {
-    console.error(err);
-    throw Error('error in broadcast');
-  }
-=======
   const resp = await axios.get(`${APIURL}/broadcast?tx=${txHex}`);
   return resp.data;
->>>>>>> 7e4be3e2
 }
 
 function sleep(ms: number): Promise<any> {
