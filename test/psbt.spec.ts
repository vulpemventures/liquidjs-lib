import * as assert from 'assert';
import BIP32Factory from 'bip32';
import * as ecc from 'tiny-secp256k1';
import * as crypto from 'crypto';
import { ECPair } from 'ecpair';
import { describe, it } from 'mocha';
<<<<<<< HEAD
import {
  // bip32,
  ECPair,
  networks as NETWORKS,
  Psbt,
} from '..';
const { satoshiToConfidentialValue } = require('../src/confidential');
const bscript = require('../src/script');
=======

const bip32 = BIP32Factory(ecc);

import { networks as NETWORKS, payments, Psbt, Signer, SignerAsync } from '..';

>>>>>>> 11202eb7
import * as preFixtures from './fixtures/psbt.json';

const validator = (
  pubkey: Buffer,
  msghash: Buffer,
  signature: Buffer,
): boolean => ECPair.fromPublicKey(pubkey).verify(msghash, signature);

const initBuffers = (object: any): typeof preFixtures =>
  JSON.parse(JSON.stringify(object), (_, value) => {
    const regex = new RegExp(/^Buffer.from\(['"](.*)['"], ['"](.*)['"]\)$/);
    const result = regex.exec(value);
    if (!result) return value;

    const data = result[1];
    const encoding = result[2];

    return Buffer.from(data, encoding as BufferEncoding);
  });

const fixtures = initBuffers(preFixtures);

const upperCaseFirstLetter = (str: string): string =>
  str.replace(/^./, s => s.toUpperCase());

<<<<<<< HEAD
describe('Psbt', () => {
=======
const toAsyncSigner = (signer: Signer): SignerAsync => {
  const ret: SignerAsync = {
    publicKey: signer.publicKey,
    sign: (hash: Buffer, lowerR: boolean | undefined): Promise<Buffer> => {
      return new Promise(
        (resolve, rejects): void => {
          setTimeout(() => {
            try {
              const r = signer.sign(hash, lowerR);
              resolve(r);
            } catch (e) {
              rejects(e);
            }
          }, 10);
        },
      );
    },
  };
  return ret;
};
const failedAsyncSigner = (publicKey: Buffer): SignerAsync => {
  return {
    publicKey,
    sign: (__: Buffer): Promise<Buffer> => {
      return new Promise(
        (_, reject): void => {
          setTimeout(() => {
            reject(new Error('sign failed'));
          }, 10);
        },
      );
    },
  };
};
// const b = (hex: string) => Buffer.from(hex, 'hex');

describe(`Psbt`, () => {
>>>>>>> 11202eb7
  describe('BIP174 Test Vectors', () => {
    fixtures.bip174.creator.forEach((f: any) => {
      it('Creates expected PSBT', () => {
        const psbt = new Psbt();
        for (const input of f.inputs) {
          psbt.addInput(input);
        }
        for (const output of f.outputs) {
          const script =
            output.script.length > 0
              ? bscript.fromASM(output.script)
              : output.script;
          psbt.addOutput({ ...output, script });
        }
        assert.strictEqual(psbt.toBase64(), f.result);
      });
    });

    fixtures.bip174.updater.forEach(f => {
      it('Updates PSBT to the expected result', () => {
        const psbt = Psbt.fromBase64(f.psbt);

        for (const inputOrOutput of ['input', 'output']) {
          const fixtureData = (f as any)[`${inputOrOutput}Data`];
          if (fixtureData) {
            for (const [i, data] of fixtureData.entries()) {
              const txt = upperCaseFirstLetter(inputOrOutput);
              if (
                typeof data === 'object' &&
                data.hasOwnProperty('redeemScript')
              ) {
                data.redeemScript = Buffer.from(data.redeemScript, 'hex');
              }
              (psbt as any)[`update${txt}`](i, data);
            }
          }
        }
        assert.strictEqual(psbt.toBase64(), f.result);
      });
    });

    fixtures.bip174.signer.forEach(f => {
      it('Signs PSBT to the expected result', () => {
        const psbt = Psbt.fromBase64(f.psbt);

        f.keys.forEach(({ inputToSign, WIF }) => {
          const keyPair = ECPair.fromWIF(WIF, NETWORKS.regtest);
          psbt.signInput(inputToSign, keyPair);
        });

        assert.strictEqual(psbt.toBase64().trim(), f.result.trim());
      });
    });

    fixtures.bip174.finalizer.forEach(f => {
      it('Finalizes PSBT to the expected result', () => {
        const psbt = Psbt.fromBase64(f.psbt);
        psbt.finalizeAllInputs();
        assert.strictEqual(psbt.toBase64(), f.result);
      });
    });

    fixtures.bip174.extractor.forEach(f => {
<<<<<<< HEAD
      it('Extracts PSBT to the expected result', () => {
        const psbt = Psbt.fromBase64(f.psbt);
        const tx = psbt.extractTransaction();
        assert.strictEqual(tx.toHex(), f.transaction);
      });
    });

    it('should keep the proofs inside witness utxos when encode/decode base64 confidential psbt.', () => {
      const psbt = new Psbt();
=======
      it('Extracts the expected transaction from a PSBT', () => {
        const psbt1 = Psbt.fromBase64(f.psbt);
        const transaction1 = psbt1.extractTransaction(true).toHex();

        const psbt2 = Psbt.fromBase64(f.psbt);
        const transaction2 = psbt2.extractTransaction().toHex();

        assert.strictEqual(transaction1, transaction2);
        assert.strictEqual(transaction1, f.transaction);

        const psbt3 = Psbt.fromBase64(f.psbt);
        delete psbt3.data.inputs[0].finalScriptSig;
        delete psbt3.data.inputs[0].finalScriptWitness;
        assert.throws(() => {
          psbt3.extractTransaction();
        }, new RegExp('Not finalized'));

        const psbt4 = Psbt.fromBase64(f.psbt);
        psbt4.setMaximumFeeRate(1);
        assert.throws(() => {
          psbt4.extractTransaction();
        }, new RegExp('Warning: You are paying around [\\d.]+ in fees'));

        const psbt5 = Psbt.fromBase64(f.psbt);
        psbt5.extractTransaction(true);
        const fr1 = psbt5.getFeeRate();
        const fr2 = psbt5.getFeeRate();
        assert.strictEqual(fr1, fr2);

        const psbt6 = Psbt.fromBase64(f.psbt);
        const f1 = psbt6.getFee();
        const f2 = psbt6.getFee();
        assert.strictEqual(f1, f2);
      });
    });
  });

  describe('signInputAsync', () => {
    fixtures.signInput.checks.forEach(f => {
      it(f.description, async () => {
        if (f.shouldSign) {
          const psbtThatShouldsign = Psbt.fromBase64(f.shouldSign.psbt);
          await assert.doesNotReject(async () => {
            await psbtThatShouldsign.signInputAsync(
              f.shouldSign.inputToCheck,
              ECPair.fromWIF(f.shouldSign.WIF),
              f.shouldSign.sighashTypes || undefined,
            );
          });
          await assert.rejects(async () => {
            await psbtThatShouldsign.signInputAsync(
              f.shouldSign.inputToCheck,
              failedAsyncSigner(ECPair.fromWIF(f.shouldSign.WIF).publicKey),
              f.shouldSign.sighashTypes || undefined,
            );
          }, /sign failed/);
        }

        if (f.shouldThrow) {
          const psbtThatShouldThrow = Psbt.fromBase64(f.shouldThrow.psbt);
          await assert.rejects(async () => {
            await psbtThatShouldThrow.signInputAsync(
              f.shouldThrow.inputToCheck,
              ECPair.fromWIF(f.shouldThrow.WIF),
              (f.shouldThrow as any).sighashTypes || undefined,
            );
          }, new RegExp(f.shouldThrow.errorMessage));
          await assert.rejects(async () => {
            await psbtThatShouldThrow.signInputAsync(
              f.shouldThrow.inputToCheck,
              toAsyncSigner(ECPair.fromWIF(f.shouldThrow.WIF)),
              (f.shouldThrow as any).sighashTypes || undefined,
            );
          }, new RegExp(f.shouldThrow.errorMessage));
          await assert.rejects(async () => {
            await (psbtThatShouldThrow.signInputAsync as any)(
              f.shouldThrow.inputToCheck,
            );
          }, new RegExp('Need Signer to sign input'));
        }
      });
    });
  });

  describe('signInput', () => {
    fixtures.signInput.checks.forEach(f => {
      it(f.description, () => {
        if (f.shouldSign) {
          const psbtThatShouldsign = Psbt.fromBase64(f.shouldSign.psbt);
          assert.doesNotThrow(() => {
            psbtThatShouldsign.signInput(
              f.shouldSign.inputToCheck,
              ECPair.fromWIF(f.shouldSign.WIF),
              f.shouldSign.sighashTypes || undefined,
            );
          });
        }

        if (f.shouldThrow) {
          const psbtThatShouldThrow = Psbt.fromBase64(f.shouldThrow.psbt);
          assert.throws(() => {
            psbtThatShouldThrow.signInput(
              f.shouldThrow.inputToCheck,
              ECPair.fromWIF(f.shouldThrow.WIF),
              (f.shouldThrow as any).sighashTypes || undefined,
            );
          }, new RegExp(f.shouldThrow.errorMessage));
          assert.throws(() => {
            (psbtThatShouldThrow.signInput as any)(f.shouldThrow.inputToCheck);
          }, new RegExp('Need Signer to sign input'));
        }
      });
    });
  });

  describe('signAllInputsAsync', () => {
    fixtures.signInput.checks.forEach(f => {
      if (f.description === 'checks the input exists') return;
      it(f.description, async () => {
        if (f.shouldSign) {
          const psbtThatShouldsign = Psbt.fromBase64(f.shouldSign.psbt);
          await assert.doesNotReject(async () => {
            await psbtThatShouldsign.signAllInputsAsync(
              ECPair.fromWIF(f.shouldSign.WIF),
              f.shouldSign.sighashTypes || undefined,
            );
          });
        }

        if (f.shouldThrow) {
          const psbtThatShouldThrow = Psbt.fromBase64(f.shouldThrow.psbt);
          await assert.rejects(async () => {
            await psbtThatShouldThrow.signAllInputsAsync(
              ECPair.fromWIF(f.shouldThrow.WIF),
              (f.shouldThrow as any).sighashTypes || undefined,
            );
          }, new RegExp('No inputs were signed'));
          await assert.rejects(async () => {
            await (psbtThatShouldThrow.signAllInputsAsync as any)();
          }, new RegExp('Need Signer to sign input'));
        }
      });
    });
  });

  describe('signAllInputs', () => {
    fixtures.signInput.checks.forEach(f => {
      if (f.description === 'checks the input exists') return;
      it(f.description, () => {
        if (f.shouldSign) {
          const psbtThatShouldsign = Psbt.fromBase64(f.shouldSign.psbt);
          assert.doesNotThrow(() => {
            psbtThatShouldsign.signAllInputs(
              ECPair.fromWIF(f.shouldSign.WIF),
              f.shouldSign.sighashTypes || undefined,
            );
          });
        }

        if (f.shouldThrow) {
          const psbtThatShouldThrow = Psbt.fromBase64(f.shouldThrow.psbt);
          assert.throws(() => {
            psbtThatShouldThrow.signAllInputs(
              ECPair.fromWIF(f.shouldThrow.WIF),
              (f.shouldThrow as any).sighashTypes || undefined,
            );
          }, new RegExp('No inputs were signed'));
          assert.throws(() => {
            (psbtThatShouldThrow.signAllInputs as any)();
          }, new RegExp('Need Signer to sign input'));
        }
      });
    });
  });

  describe('signInputHDAsync', () => {
    fixtures.signInputHD.checks.forEach(f => {
      it(f.description, async () => {
        if (f.shouldSign) {
          const psbtThatShouldsign = Psbt.fromBase64(f.shouldSign.psbt);
          await assert.doesNotReject(async () => {
            await psbtThatShouldsign.signInputHDAsync(
              f.shouldSign.inputToCheck,
              bip32.fromBase58(f.shouldSign.xprv),
              (f.shouldSign as any).sighashTypes || undefined,
            );
          });
        }

        if (f.shouldThrow) {
          const psbtThatShouldThrow = Psbt.fromBase64(f.shouldThrow.psbt);
          await assert.rejects(async () => {
            await psbtThatShouldThrow.signInputHDAsync(
              f.shouldThrow.inputToCheck,
              bip32.fromBase58(f.shouldThrow.xprv),
              (f.shouldThrow as any).sighashTypes || undefined,
            );
          }, new RegExp(f.shouldThrow.errorMessage));
          await assert.rejects(async () => {
            await (psbtThatShouldThrow.signInputHDAsync as any)(
              f.shouldThrow.inputToCheck,
            );
          }, new RegExp('Need HDSigner to sign input'));
        }
      });
    });
  });
>>>>>>> 11202eb7

      const witnessUtxo = {
        script: Buffer.from(
          '76a91439397080b51ef22c59bd7469afacffbeec0da12e88ac',
          'hex',
        ),
        asset: Buffer.concat([
          Buffer.from('0a', 'hex'),
          Buffer.from(
            '5ac9f65c0efcc4775e0baec4ec03abdde22473cd3cf33c0419ca290e0751b225',
            'hex',
          ).reverse(),
        ]),
        value: satoshiToConfidentialValue(10),
        nonce: Buffer.from(
          '031b84c5567b126440995d3ed5aaba0565d71e1834604819ff9c17f5e9d5dd078f',
          'hex',
        ),
        rangeProof: Buffer.from(
          '4024cfdf01b235e6e17c51d1ba70db19ba96ca9c251fb8a125bca489075a51f4d280a87f9f4735729569609a6d852eec8ef45c9d00822af3cce60290935d0439c97d133b66fa4d3ebc9400aefd9c372688c01ff2386af9205726a13c9701bfaa6603fa2cd79fe49934f63a9fd37c187cdcf0b6ce1894cbc34a819daf7d967cf7aad343c28a3dd0e6582f8911145e850a26bf8d7ea06f5e9446cc5f2b6a9f82f9b3107cdfa2ddf838b890346e996416151d23fac97a641fc173842a266023e3fe44bd7878af21b22b1b7b066d4980ed0611c73c722ba65e142359f5332bb680dccfe24b40d76f5a322738cb730f2a0a4bc705d62abfada8fe4167847dc4bc6efb18ff0c75a82a17672c6eb4b94d71bc63803b6884f6a7d69896cd864e967d1b9ec498edbaffcacebc10f2e974da6c9f39e77ef4d263e4a749c266b504209d39ce784bea6d60049fe745450ce44d84ad60184b5fff0fa11855dd5738ed2ed213afa9101bda59feaa21c05c4cdb4953f0dfba1e2989544d302412c802a660fbe0056bc38ca127d9091898c9c6424ac693da66a9405d7c1a759e19a90fe9c5dd01019303416094fb2c6296db2096ec11df1f169037c08fe48eb2039d20827c9046b02f0d10d3c5baf4672e0747e1a52c555698b7f528489710aa7874a7d1c5cdec6c7f359751b505f597bbf20f0749fdf3dfbff411b91a41a639f09f9a008e09fdf5e87faf3312da31e47c20abc47c757ecae7cf6ef87cfdc48d266c72c581d18c0f33cbbbe2e6d065afe608fd1d2dbe57abfa01726545a3c2b9c85568d5f8f6b743d3e91871859433edf2a5ae5c33f61d05b52ba8d11215f5955e22207f56a80731cfd3d5a86be04e44020043226151e3edeb150522df68a0c6f3d28d5ae12a517095644451dc5cf2773c2e2abb6ca0c39b8b9dc565b07ff35ab49a1170ef87e77606d728abbdbfbd9c699ea5c039ccb8b17c52f14ffb93db491d0fa6704c9155c0f8c4bf3e817686b15b444582beffabd9dba920a8d96c247493c0184e82cca1beef7c8f16141fd26467071b28a881f1d1e4d201b6dfb1173b87f8e6f7de1d5e5533175bac5f9d6d63c00f7adb16268a7c2bc374bc9993d9b5a084a718c8cb91c6403b3494b71822f8dfe2c3af949d5c8c9275a167938adfbe13cd960dce2c6904ff6e07140f27b58e0ed73e3cabdcea8d321e48bd000cf4f568e5da0b89aa139ec66a6ae2c75db15b616e2ee03e941a8d71e5ed7d62bb507af175ec6bde9a1ff8730ecae93f724cd890cfeaffe23fd77faf768033a6b71a35fbf19544a8c762c80d8a44aaad5eaa08bb118d156476478b8615f7c7235d1f375e6bcda1381eed23d28f3ffc33f2fd4121c150e0adbb971f7622014f9ffc8d4ae916d44ad59e6bc9923bba5c6450fb42d5a9a589412c3688bec3b527ac15594f8181cccd5c8466a6e2a0d31de9562f5abfbd34a2fb766961c3e368ee025f7e9f071bd23da46d3b20d39c187df373b647445995c7111c406c3e5a9cd74ebc3eae76cb0539291f3bbd6ec038dc1a693a25aa51d5c458dec91bd90bf53f6ca169edabbcdf8ea73e200794ad9a4a6c265c881c36e6702a20ddb04a68e19d564be553e49aa3f95ee3ab3f05c9f3c02707b666f459e78e57a6d9137739be9f4f2fb85ab40026b5eed57fb2740265878939e1f4206656c9e20403b7e1c6f6bc4256ea2c7fa7c832dbb290bbae1b8084564cac8c34ce980e155f1caac0466a7b59430cc345d7898b91cd53626007ef44bbbd9e1d7a174b5ab818090426c2773928f41bf41aacc8fb45f4c2a8a270f11a409607c4404d67ae1f5b352439ed3bb822687f4eaa6dbf03982c1abbe437bc99ca44b0e5e4a4ca8bea06c79e9c61ade5418dd2cdaf1627912721c5fa5b4f53c1dacdf6d3f7c977a98ea69c399205e51173f13c74cb5993f7186ee6e1c1f7b3bfde06affc80fa271d08d3a239ddd104390e8c68b631a91d2dcf313ff6ab4f68360f323f71606da5c81495be0de9f3031c9f8823332246b66bed20fece4dfd5f6d941188b2eecdaad987a9a268cfb43de818818b4b3b1e3ad58779df32d47ddaa4d2e94ac40f07f413c36d962ebaf82e1abdecb251041d41dd85494cfafcdbf3af426d91740ed6658f70fa65b59ec309529f4b58154f5c6a76e56f6ebe02c3f03d766b460c2919b1ad7ee96a4319198309c3c78e7bfc6c4eaa2a58c8733e81cc3f1d96cb2389ae6d925438169b481c12893eed0822acf379dc053741c8fb9c95e16ec4bd9d350a34284a702c48cac7d62d00616d3e8daa9bed71569d4ad788c72ca7cdbb562d065d8b2dda835dab612407d398467b5b9272b2784ee026e54b3fbccb98fa4ee7b8dea2f673ccf865c4e14a34b6804a26ff6fbad5efd67f711b20c33a754ed143d0f80525ef5b4d74fee1ea093de56daae104596d16a6c23aedf6193ec78b28d7d4eebc3e91bd779d3be58e52d7f785a8264e435edaacb67368e8d4a096643449375426eb7cb81af820d22ecb86ba2c4649bce5427025cbc3f6319829076031c7759ab0825b4960b2849d653757791f43e17e0f97555be5a1846acd681571f859e6d3c6cd411602bc196acb234078391bce1116e66bcfc5bf23f2c7b545122f9112b9aeafc1ea001164b72db16f579550914b1fa0ead1576c1e9e92b923e4d7ff713cb2a62e2b0ed28db2ec9ca22efaf987fd465877e68bf2201e0fff5e116fd225c545500556958f9684a6a2859b867d32386882ab30718af64677f3026e682904c3d794016685d2dedf67381af9dfb385e523115635ffaa1b98d7f2db759c24f3e9979fa52644e8221f88a398ff2a4b8b30027b72bc3ef8b2837a03e688b582b6474f9a283bb40d173d91612c45bbd685b91edb754c2afb6977eeded2196d5faa6f31d1dc332db85462b976a086eee8f93852c7811d51984df3ee43f00466f9974b60d65567ea3437b2ff88d92e9dbba1399edf559fec42057fcf6d1e84538dc892b0c4c3464d1554ccc0d42f7d857ee5ab5510ff439806e4344abe376cc8bd8e0c24a4ca47a5658d2ea4959257bf85055455c51aad47ec65d8b4cd11c3da1f346ae2ae16119c088ed211eb76d01ef527183057f436a42af31f386e9cf31951688e3ebbf590e9377ee33d4f9a630d4c93237e14d543a78db67adddd7e13ca028c94c6c8fb6060b81ad6d47f5ac366d3938f0a41f5e471a7cf7ed4304cf3bea1827285284f5a233e13da4fcc18cc18d04dbfac14be365c1dfba3c88c5232023a4285ed9ce833b1cd56c71bb14882008ecc4828aa558d69ac79827d0cb37b438785f57bc73d8807b572f5cb5a96fb9f76b8d2d8aedce8a056fdc7c779f12ca55b54d1e0984a97dce56ab65dbf1abb8a192d0fba61e72005d4b689f63bc2170ac8642c8eb4bbc38e4baa1ee1f6dac5f9adf3c244acb371768c6faf5143c8330602ea5393bf594241e8f0ae85c8e826fe7061e3c842562b87b4f40f9935b1451c9fc88d4c52cb50491b9a2a156699245c3f3e502334d0b2805648478a615171eb4c26652ed989ecca43637c23cbf2d8e25f8e7feae56db8607084a07b12836fdc55e76bb425b4efec6c5bd1f60a710cb93ef8a94fb36eec384a8c42b00c9852af105273ff35da4e055671bef3960b7a428e999b8bd0f10c6e7d5a4c799e1ec84c509efe3386bda4e67c61eab1ccea3911e3d35bbdc464784b03b69e7514aeccdb42a9a647c847b861cbfec3e062628f9a832d4712b342e9017a0db86e1d47a2c17198cd5929265c7bc36737eb0373e33bee9dc2fcddf9ce275c5900b29e616cc3ca878267f560a5629c76aafa133aa4806d581596f6f6ab89d06c526b3886b91e53f6db61d4947550b62564f31c6aa6b43aca25fa8b568e7cc262e0e351c31f56c55d951b4e74ba09963048673a45ce46b574c964c98acc8ab449b15ee5df95c4d1cb1fc899733955f8c04acd8e4c439ff4b94cab9691bba48657499d4ee3936db4966925621772d47ea75cf6738990eb8013be7e8f0b7e0ed2952e4c3c8cc7c051ad27c5bd4ac5101de9652c2b0ade8fa113f94aba6f0fca4445bf2c6154115524487c5d96189a3e9d8e91fc5042130687bd94b7a0362030a6e2f731497b19ba4b9b25426be79ddd2495975f7a6888a774a319906b81d5ea3cd8868c5800df526f8361abac3e59e0878631b1bb8319de314e382510e21113b12c7a0861',
          'hex',
        ),
        surjectionProof: Buffer.from(
          '0100013f038e1a201a6cecf538bf712bca62e5d2f868ea0e6078c4298adf10ed61a557c78237c1899cb38aea419aef38161ffa7f82e90c0d19df8e5f37eb7d37193ce8',
          'hex',
        ),
      };

      psbt.addInput({
        hash:
          '9d64f0343e264f9992aa024185319b349586ec4cbbfcedcda5a05678ab10e580',
        index: 0,
        witnessUtxo,
        sighashType: 1,
      });
<<<<<<< HEAD
      psbt.addOutput({
        asset: Buffer.concat([
          Buffer.from('01', 'hex'),
          Buffer.from(
            '5ac9f65c0efcc4775e0baec4ec03abdde22473cd3cf33c0419ca290e0751b225',
            'hex',
          ).reverse(),
        ]),
        nonce: Buffer.from('00', 'hex'),
        script: Buffer.from(
          '76a91439397080b51ef22c59bd7469afacffbeec0da12e88ac',
          'hex',
        ),
        value: satoshiToConfidentialValue(80000),
=======
    });
  });

  describe('signAllInputsHDAsync', () => {
    fixtures.signInputHD.checks.forEach(f => {
      it(f.description, async () => {
        if (f.shouldSign) {
          const psbtThatShouldsign = Psbt.fromBase64(f.shouldSign.psbt);
          await assert.doesNotReject(async () => {
            await psbtThatShouldsign.signAllInputsHDAsync(
              bip32.fromBase58(f.shouldSign.xprv),
              (f.shouldSign as any).sighashTypes || undefined,
            );
          });
        }

        if (f.shouldThrow) {
          const psbtThatShouldThrow = Psbt.fromBase64(f.shouldThrow.psbt);
          await assert.rejects(async () => {
            await psbtThatShouldThrow.signAllInputsHDAsync(
              bip32.fromBase58(f.shouldThrow.xprv),
              (f.shouldThrow as any).sighashTypes || undefined,
            );
          }, new RegExp('No inputs were signed'));
          await assert.rejects(async () => {
            await (psbtThatShouldThrow.signAllInputsHDAsync as any)();
          }, new RegExp('Need HDSigner to sign input'));
        }
>>>>>>> 11202eb7
      });

      const encodedBase64Tx = psbt.toBase64();
      const decodedTx = Psbt.fromBase64(encodedBase64Tx);
      const decodedWitnessUtxo = decodedTx.data.inputs[0].witnessUtxo;

      assert.deepStrictEqual(decodedWitnessUtxo, witnessUtxo);
    });
  });
  // describe('signInputAsync', () => {
  //   fixtures.signInput.checks.forEach(f => {
  //     it(f.description, async () => {
  //       if (f.shouldSign) {
  //         const psbtThatShouldsign = Psbt.fromBase64(f.shouldSign.psbt);
  //         assert.doesNotReject(async () => {
  //           await psbtThatShouldsign.signInputAsync(
  //             f.shouldSign.inputToCheck,
  //             ECPair.fromWIF(f.shouldSign.WIF),
  //             f.shouldSign.sighashTypes || undefined,
  //           );
  //         });
  //       }

  //       if (f.shouldThrow) {
  //         const psbtThatShouldThrow = Psbt.fromBase64(f.shouldThrow.psbt);
  //         assert.rejects(async () => {
  //           await psbtThatShouldThrow.signInputAsync(
  //             f.shouldThrow.inputToCheck,
  //             ECPair.fromWIF(f.shouldThrow.WIF),
  //             (f.shouldThrow as any).sighashTypes || undefined,
  //           );
  //         }, new RegExp(f.shouldThrow.errorMessage));
  //         assert.rejects(async () => {
  //           await (psbtThatShouldThrow.signInputAsync as any)(
  //             f.shouldThrow.inputToCheck,
  //           );
  //         }, new RegExp('Need Signer to sign input'));
  //       }
  //     });
  //   });
  // });

  // describe('signInput', () => {
  //   fixtures.signInput.checks.forEach(f => {
  //     it(f.description, () => {
  //       if (f.shouldSign) {
  //         const psbtThatShouldsign = Psbt.fromBase64(f.shouldSign.psbt);
  //         assert.doesNotThrow(() => {
  //           psbtThatShouldsign.signInput(
  //             f.shouldSign.inputToCheck,
  //             ECPair.fromWIF(f.shouldSign.WIF),
  //             f.shouldSign.sighashTypes || undefined,
  //           );
  //         });
  //       }

  //       if (f.shouldThrow) {
  //         const psbtThatShouldThrow = Psbt.fromBase64(f.shouldThrow.psbt);
  //         assert.throws(() => {
  //           psbtThatShouldThrow.signInput(
  //             f.shouldThrow.inputToCheck,
  //             ECPair.fromWIF(f.shouldThrow.WIF),
  //             (f.shouldThrow as any).sighashTypes || undefined,
  //           );
  //         }, new RegExp(f.shouldThrow.errorMessage));
  //         assert.throws(() => {
  //           (psbtThatShouldThrow.signInput as any)(f.shouldThrow.inputToCheck);
  //         }, new RegExp('Need Signer to sign input'));
  //       }
  //     });
  //   });
  // });

  // describe('signAllInputsAsync', () => {
  //   fixtures.signInput.checks.forEach(f => {
  //     if (f.description === 'checks the input exists') return;
  //     it(f.description, async () => {
  //       if (f.shouldSign) {
  //         const psbtThatShouldsign = Psbt.fromBase64(f.shouldSign.psbt);
  //         assert.doesNotReject(async () => {
  //           await psbtThatShouldsign.signAllInputsAsync(
  //             ECPair.fromWIF(f.shouldSign.WIF),
  //             f.shouldSign.sighashTypes || undefined,
  //           );
  //         });
  //       }

  //       if (f.shouldThrow) {
  //         const psbtThatShouldThrow = Psbt.fromBase64(f.shouldThrow.psbt);
  //         assert.rejects(async () => {
  //           await psbtThatShouldThrow.signAllInputsAsync(
  //             ECPair.fromWIF(f.shouldThrow.WIF),
  //             (f.shouldThrow as any).sighashTypes || undefined,
  //           );
  //         }, new RegExp('No inputs were signed'));
  //         assert.rejects(async () => {
  //           await (psbtThatShouldThrow.signAllInputsAsync as any)();
  //         }, new RegExp('Need Signer to sign input'));
  //       }
  //     });
  //   });
  // });

  // describe('signAllInputs', () => {
  //   fixtures.signInput.checks.forEach(f => {
  //     if (f.description === 'checks the input exists') return;
  //     it(f.description, () => {
  //       if (f.shouldSign) {
  //         const psbtThatShouldsign = Psbt.fromBase64(f.shouldSign.psbt);
  //         assert.doesNotThrow(() => {
  //           psbtThatShouldsign.signAllInputs(
  //             ECPair.fromWIF(f.shouldSign.WIF),
  //             f.shouldSign.sighashTypes || undefined,
  //           );
  //         });
  //       }

  //       if (f.shouldThrow) {
  //         const psbtThatShouldThrow = Psbt.fromBase64(f.shouldThrow.psbt);
  //         assert.throws(() => {
  //           psbtThatShouldThrow.signAllInputs(
  //             ECPair.fromWIF(f.shouldThrow.WIF),
  //             (f.shouldThrow as any).sighashTypes || undefined,
  //           );
  //         }, new RegExp('No inputs were signed'));
  //         assert.throws(() => {
  //           (psbtThatShouldThrow.signAllInputs as any)();
  //         }, new RegExp('Need Signer to sign input'));
  //       }
  //     });
  //   });
  // });

  // describe('signInputHDAsync', () => {
  //   fixtures.signInputHD.checks.forEach(f => {
  //     it(f.description, async () => {
  //       if (f.shouldSign) {
  //         const psbtThatShouldsign = Psbt.fromBase64(f.shouldSign.psbt);
  //         assert.doesNotReject(async () => {
  //           await psbtThatShouldsign.signInputHDAsync(
  //             f.shouldSign.inputToCheck,
  //             bip32.fromBase58(f.shouldSign.xprv),
  //             (f.shouldSign as any).sighashTypes || undefined,
  //           );
  //         });
  //       }

  //       if (f.shouldThrow) {
  //         const psbtThatShouldThrow = Psbt.fromBase64(f.shouldThrow.psbt);
  //         assert.rejects(async () => {
  //           await psbtThatShouldThrow.signInputHDAsync(
  //             f.shouldThrow.inputToCheck,
  //             bip32.fromBase58(f.shouldThrow.xprv),
  //             (f.shouldThrow as any).sighashTypes || undefined,
  //           );
  //         }, new RegExp(f.shouldThrow.errorMessage));
  //         assert.rejects(async () => {
  //           await (psbtThatShouldThrow.signInputHDAsync as any)(
  //             f.shouldThrow.inputToCheck,
  //           );
  //         }, new RegExp('Need HDSigner to sign input'));
  //       }
  //     });
  //   });
  // });

  // describe('signInputHD', () => {
  //   fixtures.signInputHD.checks.forEach(f => {
  //     it(f.description, () => {
  //       if (f.shouldSign) {
  //         const psbtThatShouldsign = Psbt.fromBase64(f.shouldSign.psbt);
  //         assert.doesNotThrow(() => {
  //           psbtThatShouldsign.signInputHD(
  //             f.shouldSign.inputToCheck,
  //             bip32.fromBase58(f.shouldSign.xprv),
  //             (f.shouldSign as any).sighashTypes || undefined,
  //           );
  //         });
  //       }

  //       if (f.shouldThrow) {
  //         const psbtThatShouldThrow = Psbt.fromBase64(f.shouldThrow.psbt);
  //         assert.throws(() => {
  //           psbtThatShouldThrow.signInputHD(
  //             f.shouldThrow.inputToCheck,
  //             bip32.fromBase58(f.shouldThrow.xprv),
  //             (f.shouldThrow as any).sighashTypes || undefined,
  //           );
  //         }, new RegExp(f.shouldThrow.errorMessage));
  //         assert.throws(() => {
  //           (psbtThatShouldThrow.signInputHD as any)(
  //             f.shouldThrow.inputToCheck,
  //           );
  //         }, new RegExp('Need HDSigner to sign input'));
  //       }
  //     });
  //   });
  // });

  // describe('signAllInputsHDAsync', () => {
  //   fixtures.signInputHD.checks.forEach(f => {
  //     it(f.description, async () => {
  //       if (f.shouldSign) {
  //         const psbtThatShouldsign = Psbt.fromBase64(f.shouldSign.psbt);
  //         assert.doesNotReject(async () => {
  //           await psbtThatShouldsign.signAllInputsHDAsync(
  //             bip32.fromBase58(f.shouldSign.xprv),
  //             (f.shouldSign as any).sighashTypes || undefined,
  //           );
  //         });
  //       }

  //       if (f.shouldThrow) {
  //         const psbtThatShouldThrow = Psbt.fromBase64(f.shouldThrow.psbt);
  //         assert.rejects(async () => {
  //           await psbtThatShouldThrow.signAllInputsHDAsync(
  //             bip32.fromBase58(f.shouldThrow.xprv),
  //             (f.shouldThrow as any).sighashTypes || undefined,
  //           );
  //         }, new RegExp('No inputs were signed'));
  //         assert.rejects(async () => {
  //           await (psbtThatShouldThrow.signAllInputsHDAsync as any)();
  //         }, new RegExp('Need HDSigner to sign input'));
  //       }
  //     });
  //   });
  // });

  // describe('signAllInputsHD', () => {
  //   fixtures.signInputHD.checks.forEach(f => {
  //     it(f.description, () => {
  //       if (f.shouldSign) {
  //         const psbtThatShouldsign = Psbt.fromBase64(f.shouldSign.psbt);
  //         assert.doesNotThrow(() => {
  //           psbtThatShouldsign.signAllInputsHD(
  //             bip32.fromBase58(f.shouldSign.xprv),
  //             (f.shouldSign as any).sighashTypes || undefined,
  //           );
  //         });
  //       }

  //       if (f.shouldThrow) {
  //         const psbtThatShouldThrow = Psbt.fromBase64(f.shouldThrow.psbt);
  //         assert.throws(() => {
  //           psbtThatShouldThrow.signAllInputsHD(
  //             bip32.fromBase58(f.shouldThrow.xprv),
  //             (f.shouldThrow as any).sighashTypes || undefined,
  //           );
  //         }, new RegExp('No inputs were signed'));
  //         assert.throws(() => {
  //           (psbtThatShouldThrow.signAllInputsHD as any)();
  //         }, new RegExp('Need HDSigner to sign input'));
  //       }
  //     });
  //   });
  // });

  describe('finalizeAllInputs', () => {
    // fixtures.finalizeAllInputs.forEach(f => {
    //   it(`Finalizes inputs of type "${f.type}"`, () => {
    //     const psbt = Psbt.fromBase64(f.psbt);

    //     psbt.finalizeAllInputs();

    //     assert.strictEqual(psbt.toBase64(), f.result);
    //   });
    // });
    it('fails if no script found', () => {
      const psbt = new Psbt();
      psbt.addInput({
        hash:
          '0000000000000000000000000000000000000000000000000000000000000000',
        index: 0,
      });
      assert.throws(() => {
        psbt.finalizeAllInputs();
      }, new RegExp('No script found for input #0'));
      psbt.updateInput(0, {
        witnessUtxo: {
          script: Buffer.from(
            '0014d85c2b71d0060b09c9886aeb815e50991dda124d',
            'hex',
          ),
          value: satoshiToConfidentialValue(2e5),
          nonce: Buffer.from('00', 'hex'),
          asset: Buffer.concat([
            Buffer.from('01', 'hex'),
            Buffer.from(NETWORKS.regtest.assetHash, 'hex').reverse(),
          ]),
        },
      });
      assert.throws(() => {
        psbt.finalizeAllInputs();
      }, new RegExp('Can not finalize input #0'));
    });
  });

  describe('addInput', () => {
    fixtures.addInput.checks.forEach(f => {
      it(f.description, () => {
        const psbt = new Psbt();

        if (f.exception) {
          assert.throws(() => {
            psbt.addInput(f.inputData as any);
          }, new RegExp(f.exception));
          assert.throws(() => {
            psbt.addInputs([f.inputData as any]);
          }, new RegExp(f.exception));
        } else {
          assert.doesNotThrow(() => {
            psbt.addInputs([f.inputData as any]);
            if (f.equals) {
              assert.strictEqual(psbt.toBase64(), f.equals);
            }
          });
          assert.throws(() => {
            psbt.addInput(f.inputData as any);
          }, new RegExp('Duplicate input detected.'));
        }
      });
    });
  });

  describe('addOutput', () => {
    fixtures.addOutput.checks.forEach(f => {
      it(f.description, () => {
        const psbt = new Psbt();
        const out = {
          script: Buffer.from(f.outputData.script),
          value:
            typeof f.outputData.value === 'number'
              ? satoshiToConfidentialValue(f.outputData.value)
              : f.outputData.value,
          asset: Buffer.concat([
            Buffer.from('01', 'hex'),
            Buffer.from(f.outputData.asset, 'hex').reverse(),
          ]),
          nonce: Buffer.from('00', 'hex'),
        };
        if (f.exception) {
          assert.throws(() => {
            psbt.addOutput(out as any);
          }, new RegExp(f.exception));
          assert.throws(() => {
            psbt.addOutputs([out as any]);
          }, new RegExp(f.exception));
        } else {
          assert.doesNotThrow(() => {
            psbt.addOutput(out as any);
          });
          assert.doesNotThrow(() => {
            psbt.addOutputs([out as any]);
          });
        }
      });
    });
  });

  describe('setVersion', () => {
    it('Sets the version value of the unsigned transaction', () => {
      const psbt = new Psbt();

      assert.strictEqual(psbt.extractTransaction().version, 2);
      psbt.setVersion(1);
      assert.strictEqual(psbt.extractTransaction(true).version, 1);
    });
  });

  describe('setLocktime', () => {
    it('Sets the nLockTime value of the unsigned transaction', () => {
      const psbt = new Psbt();

      assert.strictEqual(psbt.extractTransaction().locktime, 0);
      psbt.setLocktime(1);
      assert.strictEqual(psbt.extractTransaction(true).locktime, 1);
    });
  });

  describe('setInputSequence', () => {
    it('Sets the sequence number for a given input', () => {
      const psbt = new Psbt();
      psbt.addInput({
        hash:
          '0000000000000000000000000000000000000000000000000000000000000000',
        index: 0,
      });

      assert.strictEqual(psbt.inputCount, 1);
      assert.strictEqual(psbt.txInputs[0].sequence, 0xffffffff);
      psbt.setInputSequence(0, 0);
      assert.strictEqual(psbt.txInputs[0].sequence, 0);
    });

    it('throws if input index is too high', () => {
      const psbt = new Psbt();
      psbt.addInput({
        hash:
          '0000000000000000000000000000000000000000000000000000000000000000',
        index: 0,
      });

      assert.throws(() => {
        psbt.setInputSequence(1, 0);
      }, new RegExp('Input index too high'));
    });
  });

  describe('getInputType', () => {
    const key = ECPair.makeRandom();
    const { publicKey } = key;
    const p2wpkhPub = (pubkey: Buffer): Buffer =>
      payments.p2wpkh({
        pubkey,
      }).output!;
    const p2pkhPub = (pubkey: Buffer): Buffer =>
      payments.p2pkh({
        pubkey,
      }).output!;
    const p2shOut = (output: Buffer): Buffer =>
      payments.p2sh({
        redeem: { output },
      }).output!;
    const p2wshOut = (output: Buffer): Buffer =>
      payments.p2wsh({
        redeem: { output },
      }).output!;
    const p2shp2wshOut = (output: Buffer): Buffer => p2shOut(p2wshOut(output));
    const noOuter = (output: Buffer): Buffer => output;

    function getInputTypeTest({
      innerScript,
      outerScript,
      redeemGetter,
      witnessGetter,
      expectedType,
      finalize,
    }: any): void {
      const psbt = new Psbt();
      psbt
        .addInput({
          hash:
            '0000000000000000000000000000000000000000000000000000000000000000',
          index: 0,
          witnessUtxo: {
            script: outerScript(innerScript(publicKey)),
            value: 2e3,
          },
          ...(redeemGetter ? { redeemScript: redeemGetter(publicKey) } : {}),
          ...(witnessGetter ? { witnessScript: witnessGetter(publicKey) } : {}),
        })
        .addOutput({
          script: Buffer.from('0014d85c2b71d0060b09c9886aeb815e50991dda124d'),
          value: 1800,
        });
      if (finalize) psbt.signInput(0, key).finalizeInput(0);
      const type = psbt.getInputType(0);
      assert.strictEqual(type, expectedType, 'incorrect input type');
    }
    [
      {
        innerScript: p2pkhPub,
        outerScript: noOuter,
        redeemGetter: null,
        witnessGetter: null,
        expectedType: 'pubkeyhash',
      },
      {
        innerScript: p2wpkhPub,
        outerScript: noOuter,
        redeemGetter: null,
        witnessGetter: null,
        expectedType: 'witnesspubkeyhash',
      },
      {
        innerScript: p2pkhPub,
        outerScript: p2shOut,
        redeemGetter: p2pkhPub,
        witnessGetter: null,
        expectedType: 'p2sh-pubkeyhash',
      },
      {
        innerScript: p2wpkhPub,
        outerScript: p2shOut,
        redeemGetter: p2wpkhPub,
        witnessGetter: null,
        expectedType: 'p2sh-witnesspubkeyhash',
        finalize: true,
      },
      {
        innerScript: p2pkhPub,
        outerScript: p2wshOut,
        redeemGetter: null,
        witnessGetter: p2pkhPub,
        expectedType: 'p2wsh-pubkeyhash',
        finalize: true,
      },
      {
        innerScript: p2pkhPub,
        outerScript: p2shp2wshOut,
        redeemGetter: (pk: Buffer): Buffer => p2wshOut(p2pkhPub(pk)),
        witnessGetter: p2pkhPub,
        expectedType: 'p2sh-p2wsh-pubkeyhash',
      },
    ].forEach(getInputTypeTest);
  });

  describe('inputHasHDKey', () => {
    it('should return true if HD key is present', () => {
      const root = bip32.fromSeed(crypto.randomBytes(32));
      const root2 = bip32.fromSeed(crypto.randomBytes(32));
      const path = "m/0'/0";
      const psbt = new Psbt();
      psbt.addInput({
        hash:
          '0000000000000000000000000000000000000000000000000000000000000000',
        index: 0,
        bip32Derivation: [
          {
            masterFingerprint: root.fingerprint,
            path,
            pubkey: root.derivePath(path).publicKey,
          },
        ],
      });
      assert.strictEqual(psbt.inputHasHDKey(0, root), true);
      assert.strictEqual(psbt.inputHasHDKey(0, root2), false);
    });
  });

  describe('inputHasPubkey', () => {
    it('should throw', () => {
      const psbt = new Psbt();
      psbt.addInput({
        hash:
          '0000000000000000000000000000000000000000000000000000000000000000',
        index: 0,
      });

      assert.throws(() => {
        psbt.inputHasPubkey(0, Buffer.from([]));
      }, new RegExp("Can't find pubkey in input without Utxo data"));

      psbt.updateInput(0, {
        witnessUtxo: {
          value: 1337,
          script: payments.p2sh({
            redeem: { output: Buffer.from([0x51]) },
          }).output!,
        },
      });

      assert.throws(() => {
        psbt.inputHasPubkey(0, Buffer.from([]));
      }, new RegExp('scriptPubkey is P2SH but redeemScript missing'));

      delete psbt.data.inputs[0].witnessUtxo;

      psbt.updateInput(0, {
        witnessUtxo: {
          value: 1337,
          script: payments.p2wsh({
            redeem: { output: Buffer.from([0x51]) },
          }).output!,
        },
      });

      assert.throws(() => {
        psbt.inputHasPubkey(0, Buffer.from([]));
      }, new RegExp('scriptPubkey or redeemScript is P2WSH but witnessScript missing'));

      delete psbt.data.inputs[0].witnessUtxo;

      psbt.updateInput(0, {
        witnessUtxo: {
          value: 1337,
          script: payments.p2sh({
            redeem: payments.p2wsh({
              redeem: { output: Buffer.from([0x51]) },
            }),
          }).output!,
        },
        redeemScript: payments.p2wsh({
          redeem: { output: Buffer.from([0x51]) },
        }).output!,
      });

      assert.throws(() => {
        psbt.inputHasPubkey(0, Buffer.from([]));
      }, new RegExp('scriptPubkey or redeemScript is P2WSH but witnessScript missing'));

      psbt.updateInput(0, {
        witnessScript: Buffer.from([0x51]),
      });

      assert.doesNotThrow(() => {
        psbt.inputHasPubkey(0, Buffer.from([0x51]));
      });
    });
  });

  describe('outputHasHDKey', () => {
    it('should return true if HD key is present', () => {
      const root = bip32.fromSeed(crypto.randomBytes(32));
      const root2 = bip32.fromSeed(crypto.randomBytes(32));
      const path = "m/0'/0";
      const psbt = new Psbt();
      psbt
        .addInput({
          hash:
            '0000000000000000000000000000000000000000000000000000000000000000',
          index: 0,
        })
        .addOutput({
          script: Buffer.from(
            '0014000102030405060708090a0b0c0d0e0f00010203',
            'hex',
          ),
          value: 2000,
          bip32Derivation: [
            {
              masterFingerprint: root.fingerprint,
              path,
              pubkey: root.derivePath(path).publicKey,
            },
          ],
        });
      assert.strictEqual(psbt.outputHasHDKey(0, root), true);
      assert.strictEqual(psbt.outputHasHDKey(0, root2), false);
    });
  });

  describe('outputHasPubkey', () => {
    it('should throw', () => {
      const psbt = new Psbt();
      psbt
        .addInput({
          hash:
            '0000000000000000000000000000000000000000000000000000000000000000',
          index: 0,
        })
        .addOutput({
          script: payments.p2sh({
            redeem: { output: Buffer.from([0x51]) },
          }).output!,
          value: 1337,
        });

      assert.throws(() => {
        psbt.outputHasPubkey(0, Buffer.from([]));
      }, new RegExp('scriptPubkey is P2SH but redeemScript missing'));

      (psbt as any).__CACHE.__TX.outs[0].script = payments.p2wsh({
        redeem: { output: Buffer.from([0x51]) },
      }).output!;

      assert.throws(() => {
        psbt.outputHasPubkey(0, Buffer.from([]));
      }, new RegExp('scriptPubkey or redeemScript is P2WSH but witnessScript missing'));

      (psbt as any).__CACHE.__TX.outs[0].script = payments.p2sh({
        redeem: payments.p2wsh({
          redeem: { output: Buffer.from([0x51]) },
        }),
      }).output!;

      psbt.updateOutput(0, {
        redeemScript: payments.p2wsh({
          redeem: { output: Buffer.from([0x51]) },
        }).output!,
      });

      assert.throws(() => {
        psbt.outputHasPubkey(0, Buffer.from([]));
      }, new RegExp('scriptPubkey or redeemScript is P2WSH but witnessScript missing'));

      delete psbt.data.outputs[0].redeemScript;

      psbt.updateOutput(0, {
        witnessScript: Buffer.from([0x51]),
      });

      assert.throws(() => {
        psbt.outputHasPubkey(0, Buffer.from([]));
      }, new RegExp('scriptPubkey is P2SH but redeemScript missing'));

      psbt.updateOutput(0, {
        redeemScript: payments.p2wsh({
          redeem: { output: Buffer.from([0x51]) },
        }).output!,
      });

      assert.doesNotThrow(() => {
        psbt.outputHasPubkey(0, Buffer.from([0x51]));
      });
    });
  });

  describe('clone', () => {
    it('Should clone a psbt exactly with no reference', () => {
      const f = fixtures.clone;
      const psbt = Psbt.fromBase64(f.psbt);
      const notAClone = Object.assign(new Psbt(), psbt); // references still active
      const clone = psbt.clone();

      assert.strictEqual(psbt.validateSignaturesOfAllInputs(validator), true);

      assert.strictEqual(clone.toBase64(), psbt.toBase64());
      assert.strictEqual(clone.toBase64(), notAClone.toBase64());
      assert.strictEqual(psbt.toBase64(), notAClone.toBase64());
      (psbt as any).__CACHE.__TX.version |= 0xff0000;
      assert.notStrictEqual(clone.toBase64(), psbt.toBase64());
      assert.notStrictEqual(clone.toBase64(), notAClone.toBase64());
      assert.strictEqual(psbt.toBase64(), notAClone.toBase64());
    });
  });

  // describe('setMaximumFeeRate', () => {
  //   it('Sets the maximumFeeRate value', () => {
  //     const psbt = new Psbt();

  //     assert.strictEqual((psbt as any).opts.maximumFeeRate, 5000);
  //     psbt.setMaximumFeeRate(6000);
  //     assert.strictEqual((psbt as any).opts.maximumFeeRate, 6000);
  //   });
  // });

  describe('validateSignaturesOfInput', () => {
    const f = fixtures.validateSignaturesOfInput;
    it('Correctly validates a signature', () => {
      const psbt = Psbt.fromBase64(f.psbt);

      assert.strictEqual(
        psbt.validateSignaturesOfInput(f.index, validator),
        true,
      );
      assert.throws(() => {
        psbt.validateSignaturesOfInput(f.nonExistantIndex, validator);
      }, new RegExp('No signatures to validate'));
    });

    it('Correctly validates a signature against a pubkey', () => {
      const psbt = Psbt.fromBase64(f.psbt);
      assert.strictEqual(
        psbt.validateSignaturesOfInput(f.index, validator, f.pubkey as any),
        true,
      );
      assert.throws(() => {
        psbt.validateSignaturesOfInput(
          f.index,
          validator,
          f.incorrectPubkey as any,
        );
      }, new RegExp('No signatures for this pubkey'));
    });
  });

  // describe('getFeeRate', () => {
  //   it('Throws error if called before inputs are finalized', () => {
  //     const f = fixtures.getFeeRate;
  //     const psbt = Psbt.fromBase64(f.psbt);

  //     assert.throws(() => {
  //       psbt.getFeeRate();
  //     }, new RegExp('PSBT must be finalized to calculate fee rate'));

  //     psbt.finalizeAllInputs();

  //     assert.strictEqual(psbt.getFeeRate(), f.fee);
  //     (psbt as any).__CACHE.__FEE_RATE = undefined;
  //     assert.strictEqual(psbt.getFeeRate(), f.fee);
  //   });
  // });

  describe('create 1-to-1 transaction', () => {
    const alice = ECPair.fromWIF(
      'cPNMJD4VyFnQjGbGs3kcydRzAbDCXrLAbvH6wTCqs88qg1SkZT3J',
      NETWORKS.regtest,
    );
    const psbt = new Psbt();
    psbt.addInput({
      hash: '9d64f0343e264f9992aa024185319b349586ec4cbbfcedcda5a05678ab10e580',
      index: 0,
      nonWitnessUtxo: Buffer.from(
        '0200000000010caf381d44f094661f2da71a11946251a27d656d6c141577e27c483a6' +
          'd428f01010000006a47304402205ac99f5988d699d6d9f72004098c2e52c8f342838e' +
          '9009dde33d204108cc930d022077238cd40a4e4234f1e70ceab8fd6b51c5325954387' +
          '2e5d9f4bad544918b82ce012102b5214a4f0d6962fe547f0b9cbb241f9df1b61c3c40' +
          '1dbfb04cdd59efd552bea1ffffffff020125b251070e29ca19043cf33ccd7324e2dda' +
          'b03ecc4ae0b5e77c4fc0e5cf6c95a010000000005f5df70001976a914659bedb5d3d3' +
          'c7ab12d7f85323c3a1b6c060efbe88ac0125b251070e29ca19043cf33ccd7324e2dda' +
          'b03ecc4ae0b5e77c4fc0e5cf6c95a010000000000000190000000000000',
        'hex',
      ),
      sighashType: 1,
    });
    psbt.addOutput({
      asset: Buffer.concat([
        Buffer.from('01', 'hex'),
        Buffer.from(
          '5ac9f65c0efcc4775e0baec4ec03abdde22473cd3cf33c0419ca290e0751b225',
          'hex',
        ).reverse(),
      ]),
      nonce: Buffer.from('00', 'hex'),
      script: Buffer.from(
        '76a91439397080b51ef22c59bd7469afacffbeec0da12e88ac',
        'hex',
      ),
      value: satoshiToConfidentialValue(80000),
    });
    psbt.signInput(0, alice);
    assert.throws(() => {
      psbt.setVersion(3);
    }, new RegExp('Can not modify transaction, signatures exist.'));
    psbt.validateSignaturesOfInput(0, validator);
    psbt.finalizeAllInputs();
    assert.throws(() => {
      psbt.setVersion(3);
    }, new RegExp('Can not modify transaction, signatures exist.'));
    assert.strictEqual(psbt.inputHasPubkey(0, alice.publicKey), true);
    assert.strictEqual(psbt.outputHasPubkey(0, alice.publicKey), false);
    assert.strictEqual(
      psbt.extractTransaction().toHex(),
      '02000000000180e510ab7856a0a5cdedfcbb4cec8695349b31854102aa92994f263e34f' +
        '0649d000000006b483045022100f91ae1cb73b3afae669ceb8768a564176effa9ccce4d' +
        '791eabd2b47078bdebd50220154c08cf3e42f3678f5bf7cf461dc4656538dc7c1cd9fc4' +
        '31ae08cd754f3cd4401210251464420fcc98a2e4cd347afe28a32d769287dacd861476a' +
        'b858baa43bd308f3ffffffff010125b251070e29ca19043cf33ccd7324e2ddab03ecc4a' +
        'e0b5e77c4fc0e5cf6c95a010000000000013880001976a91439397080b51ef22c59bd74' +
        '69afacffbeec0da12e88ac00000000',
    );
  });

<<<<<<< HEAD
  // describe('Method return types', () => {
  //   it('fromBuffer returns Psbt type (not base class)', () => {
  //     const psbt = Psbt.fromBuffer(
  //       Buffer.from(
  //         '70736274ff01000a01000000000000000000000000',
  //         'hex', // cHNldP8BAAoBAAAAAAAAAAAAAAAA
  //       ),
  //     );
  //     assert.strictEqual(psbt instanceof Psbt, true);
  //     assert.ok((psbt as any).__CACHE.__TX);
  //   });
  //   it('fromBase64 returns Psbt type (not base class)', () => {
  //     const psbt = Psbt.fromBase64('cHNldP8BAAoBAAAAAAAAAAAAAAAA');
  //     assert.strictEqual(psbt instanceof Psbt, true);
  //     assert.ok((psbt as any).__CACHE.__TX);
  //   });
  //   it('fromHex returns Psbt type (not base class)', () => {
  //     const psbt = Psbt.fromHex('70736274ff01000a01000000000000000000000000');
  //     assert.strictEqual(psbt instanceof Psbt, true);
  //     assert.ok((psbt as any).__CACHE.__TX);
  //   });
  // });

  // describe('Cache', () => {
  //   it('non-witness UTXOs are cached', () => {
  //     const f = fixtures.cache.nonWitnessUtxo;
  //     const psbt = Psbt.fromBase64(f.psbt);
  //     const index = f.inputIndex;

  //     // Cache is empty
  //     assert.strictEqual(
  //       (psbt as any).__CACHE.__NON_WITNESS_UTXO_BUF_CACHE[index],
  //       undefined,
  //     );

  //     // Cache is populated
  //     psbt.updateInput(index, { nonWitnessUtxo: f.nonWitnessUtxo as any });
  //     const value = psbt.data.inputs[index].nonWitnessUtxo;
  //     assert.ok(
  //       (psbt as any).__CACHE.__NON_WITNESS_UTXO_BUF_CACHE[index].equals(value),
  //     );
  //     assert.ok(
  //       (psbt as any).__CACHE.__NON_WITNESS_UTXO_BUF_CACHE[index].equals(
  //         f.nonWitnessUtxo,
  //       ),
  //     );

  //     // Cache is rebuilt from internal transaction object when cleared
  //     psbt.data.inputs[index].nonWitnessUtxo = Buffer.from([1, 2, 3]);
  //     (psbt as any).__CACHE.__NON_WITNESS_UTXO_BUF_CACHE[index] = undefined;
  //     assert.ok((psbt as any).data.inputs[index].nonWitnessUtxo.equals(value));
  //   });
  // });
=======
  describe('Method return types', () => {
    it('fromBuffer returns Psbt type (not base class)', () => {
      const psbt = Psbt.fromBuffer(
        Buffer.from(
          '70736274ff01000a01000000000000000000000000',
          'hex', // cHNidP8BAAoBAAAAAAAAAAAAAAAA
        ),
      );
      assert.strictEqual(psbt instanceof Psbt, true);
      assert.ok((psbt as any).__CACHE.__TX);
    });
    it('fromBase64 returns Psbt type (not base class)', () => {
      const psbt = Psbt.fromBase64('cHNidP8BAAoBAAAAAAAAAAAAAAAA');
      assert.strictEqual(psbt instanceof Psbt, true);
      assert.ok((psbt as any).__CACHE.__TX);
    });
    it('fromHex returns Psbt type (not base class)', () => {
      const psbt = Psbt.fromHex('70736274ff01000a01000000000000000000000000');
      assert.strictEqual(psbt instanceof Psbt, true);
      assert.ok((psbt as any).__CACHE.__TX);
    });
  });

  describe('Cache', () => {
    it('non-witness UTXOs are cached', () => {
      const f = fixtures.cache.nonWitnessUtxo;
      const psbt = Psbt.fromBase64(f.psbt);
      const index = f.inputIndex;

      // Cache is empty
      assert.strictEqual(
        (psbt as any).__CACHE.__NON_WITNESS_UTXO_BUF_CACHE[index],
        undefined,
      );

      // Cache is populated
      psbt.updateInput(index, { nonWitnessUtxo: f.nonWitnessUtxo as any });
      const value = psbt.data.inputs[index].nonWitnessUtxo;
      assert.ok(
        (psbt as any).__CACHE.__NON_WITNESS_UTXO_BUF_CACHE[index].equals(value),
      );
      assert.ok(
        (psbt as any).__CACHE.__NON_WITNESS_UTXO_BUF_CACHE[index].equals(
          f.nonWitnessUtxo,
        ),
      );

      // Cache is rebuilt from internal transaction object when cleared
      psbt.data.inputs[index].nonWitnessUtxo = Buffer.from([1, 2, 3]);
      (psbt as any).__CACHE.__NON_WITNESS_UTXO_BUF_CACHE[index] = undefined;
      assert.ok((psbt as any).data.inputs[index].nonWitnessUtxo.equals(value));
    });
  });

  describe('Transaction properties', () => {
    it('.version is exposed and is settable', () => {
      const psbt = new Psbt();

      assert.strictEqual(psbt.version, 2);
      assert.strictEqual(psbt.version, (psbt as any).__CACHE.__TX.version);

      psbt.version = 1;
      assert.strictEqual(psbt.version, 1);
      assert.strictEqual(psbt.version, (psbt as any).__CACHE.__TX.version);
    });

    it('.locktime is exposed and is settable', () => {
      const psbt = new Psbt();

      assert.strictEqual(psbt.locktime, 0);
      assert.strictEqual(psbt.locktime, (psbt as any).__CACHE.__TX.locktime);

      psbt.locktime = 123;
      assert.strictEqual(psbt.locktime, 123);
      assert.strictEqual(psbt.locktime, (psbt as any).__CACHE.__TX.locktime);
    });

    it('.txInputs is exposed as a readonly clone', () => {
      const psbt = new Psbt();
      const hash = Buffer.alloc(32);
      const index = 0;
      psbt.addInput({ hash, index });

      const input = psbt.txInputs[0];
      const internalInput = (psbt as any).__CACHE.__TX.ins[0];

      assert.ok(input.hash.equals(internalInput.hash));
      assert.strictEqual(input.index, internalInput.index);
      assert.strictEqual(input.sequence, internalInput.sequence);

      input.hash[0] = 123;
      input.index = 123;
      input.sequence = 123;

      assert.ok(!input.hash.equals(internalInput.hash));
      assert.notEqual(input.index, internalInput.index);
      assert.notEqual(input.sequence, internalInput.sequence);
    });

    it('.txOutputs is exposed as a readonly clone', () => {
      const psbt = new Psbt();
      const address = '1LukeQU5jwebXbMLDVydeH4vFSobRV9rkj';
      const value = 100000;
      psbt.addOutput({ address, value });

      const output = psbt.txOutputs[0];
      const internalInput = (psbt as any).__CACHE.__TX.outs[0];

      assert.strictEqual(output.address, address);

      assert.ok(output.script.equals(internalInput.script));
      assert.strictEqual(output.value, internalInput.value);

      output.script[0] = 123;
      output.value = 123;

      assert.ok(!output.script.equals(internalInput.script));
      assert.notEqual(output.value, internalInput.value);
    });
  });
>>>>>>> 11202eb7
});<|MERGE_RESOLUTION|>--- conflicted
+++ resolved
@@ -1,32 +1,14 @@
 import * as assert from 'assert';
-import BIP32Factory from 'bip32';
-import * as ecc from 'tiny-secp256k1';
-import * as crypto from 'crypto';
-import { ECPair } from 'ecpair';
 import { describe, it } from 'mocha';
-<<<<<<< HEAD
 import {
   // bip32,
   ECPair,
   networks as NETWORKS,
   Psbt,
-} from '..';
+} from '../ts_src';
 const { satoshiToConfidentialValue } = require('../src/confidential');
 const bscript = require('../src/script');
-=======
-
-const bip32 = BIP32Factory(ecc);
-
-import { networks as NETWORKS, payments, Psbt, Signer, SignerAsync } from '..';
-
->>>>>>> 11202eb7
 import * as preFixtures from './fixtures/psbt.json';
-
-const validator = (
-  pubkey: Buffer,
-  msghash: Buffer,
-  signature: Buffer,
-): boolean => ECPair.fromPublicKey(pubkey).verify(msghash, signature);
 
 const initBuffers = (object: any): typeof preFixtures =>
   JSON.parse(JSON.stringify(object), (_, value) => {
@@ -45,47 +27,7 @@
 const upperCaseFirstLetter = (str: string): string =>
   str.replace(/^./, s => s.toUpperCase());
 
-<<<<<<< HEAD
 describe('Psbt', () => {
-=======
-const toAsyncSigner = (signer: Signer): SignerAsync => {
-  const ret: SignerAsync = {
-    publicKey: signer.publicKey,
-    sign: (hash: Buffer, lowerR: boolean | undefined): Promise<Buffer> => {
-      return new Promise(
-        (resolve, rejects): void => {
-          setTimeout(() => {
-            try {
-              const r = signer.sign(hash, lowerR);
-              resolve(r);
-            } catch (e) {
-              rejects(e);
-            }
-          }, 10);
-        },
-      );
-    },
-  };
-  return ret;
-};
-const failedAsyncSigner = (publicKey: Buffer): SignerAsync => {
-  return {
-    publicKey,
-    sign: (__: Buffer): Promise<Buffer> => {
-      return new Promise(
-        (_, reject): void => {
-          setTimeout(() => {
-            reject(new Error('sign failed'));
-          }, 10);
-        },
-      );
-    },
-  };
-};
-// const b = (hex: string) => Buffer.from(hex, 'hex');
-
-describe(`Psbt`, () => {
->>>>>>> 11202eb7
   describe('BIP174 Test Vectors', () => {
     fixtures.bip174.creator.forEach((f: any) => {
       it('Creates expected PSBT', () => {
@@ -149,7 +91,6 @@
     });
 
     fixtures.bip174.extractor.forEach(f => {
-<<<<<<< HEAD
       it('Extracts PSBT to the expected result', () => {
         const psbt = Psbt.fromBase64(f.psbt);
         const tx = psbt.extractTransaction();
@@ -159,215 +100,6 @@
 
     it('should keep the proofs inside witness utxos when encode/decode base64 confidential psbt.', () => {
       const psbt = new Psbt();
-=======
-      it('Extracts the expected transaction from a PSBT', () => {
-        const psbt1 = Psbt.fromBase64(f.psbt);
-        const transaction1 = psbt1.extractTransaction(true).toHex();
-
-        const psbt2 = Psbt.fromBase64(f.psbt);
-        const transaction2 = psbt2.extractTransaction().toHex();
-
-        assert.strictEqual(transaction1, transaction2);
-        assert.strictEqual(transaction1, f.transaction);
-
-        const psbt3 = Psbt.fromBase64(f.psbt);
-        delete psbt3.data.inputs[0].finalScriptSig;
-        delete psbt3.data.inputs[0].finalScriptWitness;
-        assert.throws(() => {
-          psbt3.extractTransaction();
-        }, new RegExp('Not finalized'));
-
-        const psbt4 = Psbt.fromBase64(f.psbt);
-        psbt4.setMaximumFeeRate(1);
-        assert.throws(() => {
-          psbt4.extractTransaction();
-        }, new RegExp('Warning: You are paying around [\\d.]+ in fees'));
-
-        const psbt5 = Psbt.fromBase64(f.psbt);
-        psbt5.extractTransaction(true);
-        const fr1 = psbt5.getFeeRate();
-        const fr2 = psbt5.getFeeRate();
-        assert.strictEqual(fr1, fr2);
-
-        const psbt6 = Psbt.fromBase64(f.psbt);
-        const f1 = psbt6.getFee();
-        const f2 = psbt6.getFee();
-        assert.strictEqual(f1, f2);
-      });
-    });
-  });
-
-  describe('signInputAsync', () => {
-    fixtures.signInput.checks.forEach(f => {
-      it(f.description, async () => {
-        if (f.shouldSign) {
-          const psbtThatShouldsign = Psbt.fromBase64(f.shouldSign.psbt);
-          await assert.doesNotReject(async () => {
-            await psbtThatShouldsign.signInputAsync(
-              f.shouldSign.inputToCheck,
-              ECPair.fromWIF(f.shouldSign.WIF),
-              f.shouldSign.sighashTypes || undefined,
-            );
-          });
-          await assert.rejects(async () => {
-            await psbtThatShouldsign.signInputAsync(
-              f.shouldSign.inputToCheck,
-              failedAsyncSigner(ECPair.fromWIF(f.shouldSign.WIF).publicKey),
-              f.shouldSign.sighashTypes || undefined,
-            );
-          }, /sign failed/);
-        }
-
-        if (f.shouldThrow) {
-          const psbtThatShouldThrow = Psbt.fromBase64(f.shouldThrow.psbt);
-          await assert.rejects(async () => {
-            await psbtThatShouldThrow.signInputAsync(
-              f.shouldThrow.inputToCheck,
-              ECPair.fromWIF(f.shouldThrow.WIF),
-              (f.shouldThrow as any).sighashTypes || undefined,
-            );
-          }, new RegExp(f.shouldThrow.errorMessage));
-          await assert.rejects(async () => {
-            await psbtThatShouldThrow.signInputAsync(
-              f.shouldThrow.inputToCheck,
-              toAsyncSigner(ECPair.fromWIF(f.shouldThrow.WIF)),
-              (f.shouldThrow as any).sighashTypes || undefined,
-            );
-          }, new RegExp(f.shouldThrow.errorMessage));
-          await assert.rejects(async () => {
-            await (psbtThatShouldThrow.signInputAsync as any)(
-              f.shouldThrow.inputToCheck,
-            );
-          }, new RegExp('Need Signer to sign input'));
-        }
-      });
-    });
-  });
-
-  describe('signInput', () => {
-    fixtures.signInput.checks.forEach(f => {
-      it(f.description, () => {
-        if (f.shouldSign) {
-          const psbtThatShouldsign = Psbt.fromBase64(f.shouldSign.psbt);
-          assert.doesNotThrow(() => {
-            psbtThatShouldsign.signInput(
-              f.shouldSign.inputToCheck,
-              ECPair.fromWIF(f.shouldSign.WIF),
-              f.shouldSign.sighashTypes || undefined,
-            );
-          });
-        }
-
-        if (f.shouldThrow) {
-          const psbtThatShouldThrow = Psbt.fromBase64(f.shouldThrow.psbt);
-          assert.throws(() => {
-            psbtThatShouldThrow.signInput(
-              f.shouldThrow.inputToCheck,
-              ECPair.fromWIF(f.shouldThrow.WIF),
-              (f.shouldThrow as any).sighashTypes || undefined,
-            );
-          }, new RegExp(f.shouldThrow.errorMessage));
-          assert.throws(() => {
-            (psbtThatShouldThrow.signInput as any)(f.shouldThrow.inputToCheck);
-          }, new RegExp('Need Signer to sign input'));
-        }
-      });
-    });
-  });
-
-  describe('signAllInputsAsync', () => {
-    fixtures.signInput.checks.forEach(f => {
-      if (f.description === 'checks the input exists') return;
-      it(f.description, async () => {
-        if (f.shouldSign) {
-          const psbtThatShouldsign = Psbt.fromBase64(f.shouldSign.psbt);
-          await assert.doesNotReject(async () => {
-            await psbtThatShouldsign.signAllInputsAsync(
-              ECPair.fromWIF(f.shouldSign.WIF),
-              f.shouldSign.sighashTypes || undefined,
-            );
-          });
-        }
-
-        if (f.shouldThrow) {
-          const psbtThatShouldThrow = Psbt.fromBase64(f.shouldThrow.psbt);
-          await assert.rejects(async () => {
-            await psbtThatShouldThrow.signAllInputsAsync(
-              ECPair.fromWIF(f.shouldThrow.WIF),
-              (f.shouldThrow as any).sighashTypes || undefined,
-            );
-          }, new RegExp('No inputs were signed'));
-          await assert.rejects(async () => {
-            await (psbtThatShouldThrow.signAllInputsAsync as any)();
-          }, new RegExp('Need Signer to sign input'));
-        }
-      });
-    });
-  });
-
-  describe('signAllInputs', () => {
-    fixtures.signInput.checks.forEach(f => {
-      if (f.description === 'checks the input exists') return;
-      it(f.description, () => {
-        if (f.shouldSign) {
-          const psbtThatShouldsign = Psbt.fromBase64(f.shouldSign.psbt);
-          assert.doesNotThrow(() => {
-            psbtThatShouldsign.signAllInputs(
-              ECPair.fromWIF(f.shouldSign.WIF),
-              f.shouldSign.sighashTypes || undefined,
-            );
-          });
-        }
-
-        if (f.shouldThrow) {
-          const psbtThatShouldThrow = Psbt.fromBase64(f.shouldThrow.psbt);
-          assert.throws(() => {
-            psbtThatShouldThrow.signAllInputs(
-              ECPair.fromWIF(f.shouldThrow.WIF),
-              (f.shouldThrow as any).sighashTypes || undefined,
-            );
-          }, new RegExp('No inputs were signed'));
-          assert.throws(() => {
-            (psbtThatShouldThrow.signAllInputs as any)();
-          }, new RegExp('Need Signer to sign input'));
-        }
-      });
-    });
-  });
-
-  describe('signInputHDAsync', () => {
-    fixtures.signInputHD.checks.forEach(f => {
-      it(f.description, async () => {
-        if (f.shouldSign) {
-          const psbtThatShouldsign = Psbt.fromBase64(f.shouldSign.psbt);
-          await assert.doesNotReject(async () => {
-            await psbtThatShouldsign.signInputHDAsync(
-              f.shouldSign.inputToCheck,
-              bip32.fromBase58(f.shouldSign.xprv),
-              (f.shouldSign as any).sighashTypes || undefined,
-            );
-          });
-        }
-
-        if (f.shouldThrow) {
-          const psbtThatShouldThrow = Psbt.fromBase64(f.shouldThrow.psbt);
-          await assert.rejects(async () => {
-            await psbtThatShouldThrow.signInputHDAsync(
-              f.shouldThrow.inputToCheck,
-              bip32.fromBase58(f.shouldThrow.xprv),
-              (f.shouldThrow as any).sighashTypes || undefined,
-            );
-          }, new RegExp(f.shouldThrow.errorMessage));
-          await assert.rejects(async () => {
-            await (psbtThatShouldThrow.signInputHDAsync as any)(
-              f.shouldThrow.inputToCheck,
-            );
-          }, new RegExp('Need HDSigner to sign input'));
-        }
-      });
-    });
-  });
->>>>>>> 11202eb7
 
       const witnessUtxo = {
         script: Buffer.from(
@@ -403,7 +135,6 @@
         witnessUtxo,
         sighashType: 1,
       });
-<<<<<<< HEAD
       psbt.addOutput({
         asset: Buffer.concat([
           Buffer.from('01', 'hex'),
@@ -418,36 +149,6 @@
           'hex',
         ),
         value: satoshiToConfidentialValue(80000),
-=======
-    });
-  });
-
-  describe('signAllInputsHDAsync', () => {
-    fixtures.signInputHD.checks.forEach(f => {
-      it(f.description, async () => {
-        if (f.shouldSign) {
-          const psbtThatShouldsign = Psbt.fromBase64(f.shouldSign.psbt);
-          await assert.doesNotReject(async () => {
-            await psbtThatShouldsign.signAllInputsHDAsync(
-              bip32.fromBase58(f.shouldSign.xprv),
-              (f.shouldSign as any).sighashTypes || undefined,
-            );
-          });
-        }
-
-        if (f.shouldThrow) {
-          const psbtThatShouldThrow = Psbt.fromBase64(f.shouldThrow.psbt);
-          await assert.rejects(async () => {
-            await psbtThatShouldThrow.signAllInputsHDAsync(
-              bip32.fromBase58(f.shouldThrow.xprv),
-              (f.shouldThrow as any).sighashTypes || undefined,
-            );
-          }, new RegExp('No inputs were signed'));
-          await assert.rejects(async () => {
-            await (psbtThatShouldThrow.signAllInputsHDAsync as any)();
-          }, new RegExp('Need HDSigner to sign input'));
-        }
->>>>>>> 11202eb7
       });
 
       const encodedBase64Tx = psbt.toBase64();
@@ -837,9 +538,12 @@
       });
 
       assert.strictEqual(psbt.inputCount, 1);
-      assert.strictEqual(psbt.txInputs[0].sequence, 0xffffffff);
+      assert.strictEqual(
+        (psbt as any).__CACHE.__TX.ins[0].sequence,
+        0xffffffff,
+      );
       psbt.setInputSequence(0, 0);
-      assert.strictEqual(psbt.txInputs[0].sequence, 0);
+      assert.strictEqual((psbt as any).__CACHE.__TX.ins[0].sequence, 0);
     });
 
     it('throws if input index is too high', () => {
@@ -856,296 +560,6 @@
     });
   });
 
-  describe('getInputType', () => {
-    const key = ECPair.makeRandom();
-    const { publicKey } = key;
-    const p2wpkhPub = (pubkey: Buffer): Buffer =>
-      payments.p2wpkh({
-        pubkey,
-      }).output!;
-    const p2pkhPub = (pubkey: Buffer): Buffer =>
-      payments.p2pkh({
-        pubkey,
-      }).output!;
-    const p2shOut = (output: Buffer): Buffer =>
-      payments.p2sh({
-        redeem: { output },
-      }).output!;
-    const p2wshOut = (output: Buffer): Buffer =>
-      payments.p2wsh({
-        redeem: { output },
-      }).output!;
-    const p2shp2wshOut = (output: Buffer): Buffer => p2shOut(p2wshOut(output));
-    const noOuter = (output: Buffer): Buffer => output;
-
-    function getInputTypeTest({
-      innerScript,
-      outerScript,
-      redeemGetter,
-      witnessGetter,
-      expectedType,
-      finalize,
-    }: any): void {
-      const psbt = new Psbt();
-      psbt
-        .addInput({
-          hash:
-            '0000000000000000000000000000000000000000000000000000000000000000',
-          index: 0,
-          witnessUtxo: {
-            script: outerScript(innerScript(publicKey)),
-            value: 2e3,
-          },
-          ...(redeemGetter ? { redeemScript: redeemGetter(publicKey) } : {}),
-          ...(witnessGetter ? { witnessScript: witnessGetter(publicKey) } : {}),
-        })
-        .addOutput({
-          script: Buffer.from('0014d85c2b71d0060b09c9886aeb815e50991dda124d'),
-          value: 1800,
-        });
-      if (finalize) psbt.signInput(0, key).finalizeInput(0);
-      const type = psbt.getInputType(0);
-      assert.strictEqual(type, expectedType, 'incorrect input type');
-    }
-    [
-      {
-        innerScript: p2pkhPub,
-        outerScript: noOuter,
-        redeemGetter: null,
-        witnessGetter: null,
-        expectedType: 'pubkeyhash',
-      },
-      {
-        innerScript: p2wpkhPub,
-        outerScript: noOuter,
-        redeemGetter: null,
-        witnessGetter: null,
-        expectedType: 'witnesspubkeyhash',
-      },
-      {
-        innerScript: p2pkhPub,
-        outerScript: p2shOut,
-        redeemGetter: p2pkhPub,
-        witnessGetter: null,
-        expectedType: 'p2sh-pubkeyhash',
-      },
-      {
-        innerScript: p2wpkhPub,
-        outerScript: p2shOut,
-        redeemGetter: p2wpkhPub,
-        witnessGetter: null,
-        expectedType: 'p2sh-witnesspubkeyhash',
-        finalize: true,
-      },
-      {
-        innerScript: p2pkhPub,
-        outerScript: p2wshOut,
-        redeemGetter: null,
-        witnessGetter: p2pkhPub,
-        expectedType: 'p2wsh-pubkeyhash',
-        finalize: true,
-      },
-      {
-        innerScript: p2pkhPub,
-        outerScript: p2shp2wshOut,
-        redeemGetter: (pk: Buffer): Buffer => p2wshOut(p2pkhPub(pk)),
-        witnessGetter: p2pkhPub,
-        expectedType: 'p2sh-p2wsh-pubkeyhash',
-      },
-    ].forEach(getInputTypeTest);
-  });
-
-  describe('inputHasHDKey', () => {
-    it('should return true if HD key is present', () => {
-      const root = bip32.fromSeed(crypto.randomBytes(32));
-      const root2 = bip32.fromSeed(crypto.randomBytes(32));
-      const path = "m/0'/0";
-      const psbt = new Psbt();
-      psbt.addInput({
-        hash:
-          '0000000000000000000000000000000000000000000000000000000000000000',
-        index: 0,
-        bip32Derivation: [
-          {
-            masterFingerprint: root.fingerprint,
-            path,
-            pubkey: root.derivePath(path).publicKey,
-          },
-        ],
-      });
-      assert.strictEqual(psbt.inputHasHDKey(0, root), true);
-      assert.strictEqual(psbt.inputHasHDKey(0, root2), false);
-    });
-  });
-
-  describe('inputHasPubkey', () => {
-    it('should throw', () => {
-      const psbt = new Psbt();
-      psbt.addInput({
-        hash:
-          '0000000000000000000000000000000000000000000000000000000000000000',
-        index: 0,
-      });
-
-      assert.throws(() => {
-        psbt.inputHasPubkey(0, Buffer.from([]));
-      }, new RegExp("Can't find pubkey in input without Utxo data"));
-
-      psbt.updateInput(0, {
-        witnessUtxo: {
-          value: 1337,
-          script: payments.p2sh({
-            redeem: { output: Buffer.from([0x51]) },
-          }).output!,
-        },
-      });
-
-      assert.throws(() => {
-        psbt.inputHasPubkey(0, Buffer.from([]));
-      }, new RegExp('scriptPubkey is P2SH but redeemScript missing'));
-
-      delete psbt.data.inputs[0].witnessUtxo;
-
-      psbt.updateInput(0, {
-        witnessUtxo: {
-          value: 1337,
-          script: payments.p2wsh({
-            redeem: { output: Buffer.from([0x51]) },
-          }).output!,
-        },
-      });
-
-      assert.throws(() => {
-        psbt.inputHasPubkey(0, Buffer.from([]));
-      }, new RegExp('scriptPubkey or redeemScript is P2WSH but witnessScript missing'));
-
-      delete psbt.data.inputs[0].witnessUtxo;
-
-      psbt.updateInput(0, {
-        witnessUtxo: {
-          value: 1337,
-          script: payments.p2sh({
-            redeem: payments.p2wsh({
-              redeem: { output: Buffer.from([0x51]) },
-            }),
-          }).output!,
-        },
-        redeemScript: payments.p2wsh({
-          redeem: { output: Buffer.from([0x51]) },
-        }).output!,
-      });
-
-      assert.throws(() => {
-        psbt.inputHasPubkey(0, Buffer.from([]));
-      }, new RegExp('scriptPubkey or redeemScript is P2WSH but witnessScript missing'));
-
-      psbt.updateInput(0, {
-        witnessScript: Buffer.from([0x51]),
-      });
-
-      assert.doesNotThrow(() => {
-        psbt.inputHasPubkey(0, Buffer.from([0x51]));
-      });
-    });
-  });
-
-  describe('outputHasHDKey', () => {
-    it('should return true if HD key is present', () => {
-      const root = bip32.fromSeed(crypto.randomBytes(32));
-      const root2 = bip32.fromSeed(crypto.randomBytes(32));
-      const path = "m/0'/0";
-      const psbt = new Psbt();
-      psbt
-        .addInput({
-          hash:
-            '0000000000000000000000000000000000000000000000000000000000000000',
-          index: 0,
-        })
-        .addOutput({
-          script: Buffer.from(
-            '0014000102030405060708090a0b0c0d0e0f00010203',
-            'hex',
-          ),
-          value: 2000,
-          bip32Derivation: [
-            {
-              masterFingerprint: root.fingerprint,
-              path,
-              pubkey: root.derivePath(path).publicKey,
-            },
-          ],
-        });
-      assert.strictEqual(psbt.outputHasHDKey(0, root), true);
-      assert.strictEqual(psbt.outputHasHDKey(0, root2), false);
-    });
-  });
-
-  describe('outputHasPubkey', () => {
-    it('should throw', () => {
-      const psbt = new Psbt();
-      psbt
-        .addInput({
-          hash:
-            '0000000000000000000000000000000000000000000000000000000000000000',
-          index: 0,
-        })
-        .addOutput({
-          script: payments.p2sh({
-            redeem: { output: Buffer.from([0x51]) },
-          }).output!,
-          value: 1337,
-        });
-
-      assert.throws(() => {
-        psbt.outputHasPubkey(0, Buffer.from([]));
-      }, new RegExp('scriptPubkey is P2SH but redeemScript missing'));
-
-      (psbt as any).__CACHE.__TX.outs[0].script = payments.p2wsh({
-        redeem: { output: Buffer.from([0x51]) },
-      }).output!;
-
-      assert.throws(() => {
-        psbt.outputHasPubkey(0, Buffer.from([]));
-      }, new RegExp('scriptPubkey or redeemScript is P2WSH but witnessScript missing'));
-
-      (psbt as any).__CACHE.__TX.outs[0].script = payments.p2sh({
-        redeem: payments.p2wsh({
-          redeem: { output: Buffer.from([0x51]) },
-        }),
-      }).output!;
-
-      psbt.updateOutput(0, {
-        redeemScript: payments.p2wsh({
-          redeem: { output: Buffer.from([0x51]) },
-        }).output!,
-      });
-
-      assert.throws(() => {
-        psbt.outputHasPubkey(0, Buffer.from([]));
-      }, new RegExp('scriptPubkey or redeemScript is P2WSH but witnessScript missing'));
-
-      delete psbt.data.outputs[0].redeemScript;
-
-      psbt.updateOutput(0, {
-        witnessScript: Buffer.from([0x51]),
-      });
-
-      assert.throws(() => {
-        psbt.outputHasPubkey(0, Buffer.from([]));
-      }, new RegExp('scriptPubkey is P2SH but redeemScript missing'));
-
-      psbt.updateOutput(0, {
-        redeemScript: payments.p2wsh({
-          redeem: { output: Buffer.from([0x51]) },
-        }).output!,
-      });
-
-      assert.doesNotThrow(() => {
-        psbt.outputHasPubkey(0, Buffer.from([0x51]));
-      });
-    });
-  });
-
   describe('clone', () => {
     it('Should clone a psbt exactly with no reference', () => {
       const f = fixtures.clone;
@@ -1153,7 +567,7 @@
       const notAClone = Object.assign(new Psbt(), psbt); // references still active
       const clone = psbt.clone();
 
-      assert.strictEqual(psbt.validateSignaturesOfAllInputs(validator), true);
+      assert.strictEqual(psbt.validateSignaturesOfAllInputs(), true);
 
       assert.strictEqual(clone.toBase64(), psbt.toBase64());
       assert.strictEqual(clone.toBase64(), notAClone.toBase64());
@@ -1180,27 +594,20 @@
     it('Correctly validates a signature', () => {
       const psbt = Psbt.fromBase64(f.psbt);
 
+      assert.strictEqual(psbt.validateSignaturesOfInput(f.index), true);
+      assert.throws(() => {
+        psbt.validateSignaturesOfInput(f.nonExistantIndex);
+      }, new RegExp('No signatures to validate'));
+    });
+
+    it('Correctly validates a signature against a pubkey', () => {
+      const psbt = Psbt.fromBase64(f.psbt);
       assert.strictEqual(
-        psbt.validateSignaturesOfInput(f.index, validator),
+        psbt.validateSignaturesOfInput(f.index, f.pubkey as any),
         true,
       );
       assert.throws(() => {
-        psbt.validateSignaturesOfInput(f.nonExistantIndex, validator);
-      }, new RegExp('No signatures to validate'));
-    });
-
-    it('Correctly validates a signature against a pubkey', () => {
-      const psbt = Psbt.fromBase64(f.psbt);
-      assert.strictEqual(
-        psbt.validateSignaturesOfInput(f.index, validator, f.pubkey as any),
-        true,
-      );
-      assert.throws(() => {
-        psbt.validateSignaturesOfInput(
-          f.index,
-          validator,
-          f.incorrectPubkey as any,
-        );
+        psbt.validateSignaturesOfInput(f.index, f.incorrectPubkey as any);
       }, new RegExp('No signatures for this pubkey'));
     });
   });
@@ -1263,13 +670,11 @@
     assert.throws(() => {
       psbt.setVersion(3);
     }, new RegExp('Can not modify transaction, signatures exist.'));
-    psbt.validateSignaturesOfInput(0, validator);
+    psbt.validateSignaturesOfInput(0);
     psbt.finalizeAllInputs();
     assert.throws(() => {
       psbt.setVersion(3);
     }, new RegExp('Can not modify transaction, signatures exist.'));
-    assert.strictEqual(psbt.inputHasPubkey(0, alice.publicKey), true);
-    assert.strictEqual(psbt.outputHasPubkey(0, alice.publicKey), false);
     assert.strictEqual(
       psbt.extractTransaction().toHex(),
       '02000000000180e510ab7856a0a5cdedfcbb4cec8695349b31854102aa92994f263e34f' +
@@ -1282,7 +687,6 @@
     );
   });
 
-<<<<<<< HEAD
   // describe('Method return types', () => {
   //   it('fromBuffer returns Psbt type (not base class)', () => {
   //     const psbt = Psbt.fromBuffer(
@@ -1336,126 +740,4 @@
   //     assert.ok((psbt as any).data.inputs[index].nonWitnessUtxo.equals(value));
   //   });
   // });
-=======
-  describe('Method return types', () => {
-    it('fromBuffer returns Psbt type (not base class)', () => {
-      const psbt = Psbt.fromBuffer(
-        Buffer.from(
-          '70736274ff01000a01000000000000000000000000',
-          'hex', // cHNidP8BAAoBAAAAAAAAAAAAAAAA
-        ),
-      );
-      assert.strictEqual(psbt instanceof Psbt, true);
-      assert.ok((psbt as any).__CACHE.__TX);
-    });
-    it('fromBase64 returns Psbt type (not base class)', () => {
-      const psbt = Psbt.fromBase64('cHNidP8BAAoBAAAAAAAAAAAAAAAA');
-      assert.strictEqual(psbt instanceof Psbt, true);
-      assert.ok((psbt as any).__CACHE.__TX);
-    });
-    it('fromHex returns Psbt type (not base class)', () => {
-      const psbt = Psbt.fromHex('70736274ff01000a01000000000000000000000000');
-      assert.strictEqual(psbt instanceof Psbt, true);
-      assert.ok((psbt as any).__CACHE.__TX);
-    });
-  });
-
-  describe('Cache', () => {
-    it('non-witness UTXOs are cached', () => {
-      const f = fixtures.cache.nonWitnessUtxo;
-      const psbt = Psbt.fromBase64(f.psbt);
-      const index = f.inputIndex;
-
-      // Cache is empty
-      assert.strictEqual(
-        (psbt as any).__CACHE.__NON_WITNESS_UTXO_BUF_CACHE[index],
-        undefined,
-      );
-
-      // Cache is populated
-      psbt.updateInput(index, { nonWitnessUtxo: f.nonWitnessUtxo as any });
-      const value = psbt.data.inputs[index].nonWitnessUtxo;
-      assert.ok(
-        (psbt as any).__CACHE.__NON_WITNESS_UTXO_BUF_CACHE[index].equals(value),
-      );
-      assert.ok(
-        (psbt as any).__CACHE.__NON_WITNESS_UTXO_BUF_CACHE[index].equals(
-          f.nonWitnessUtxo,
-        ),
-      );
-
-      // Cache is rebuilt from internal transaction object when cleared
-      psbt.data.inputs[index].nonWitnessUtxo = Buffer.from([1, 2, 3]);
-      (psbt as any).__CACHE.__NON_WITNESS_UTXO_BUF_CACHE[index] = undefined;
-      assert.ok((psbt as any).data.inputs[index].nonWitnessUtxo.equals(value));
-    });
-  });
-
-  describe('Transaction properties', () => {
-    it('.version is exposed and is settable', () => {
-      const psbt = new Psbt();
-
-      assert.strictEqual(psbt.version, 2);
-      assert.strictEqual(psbt.version, (psbt as any).__CACHE.__TX.version);
-
-      psbt.version = 1;
-      assert.strictEqual(psbt.version, 1);
-      assert.strictEqual(psbt.version, (psbt as any).__CACHE.__TX.version);
-    });
-
-    it('.locktime is exposed and is settable', () => {
-      const psbt = new Psbt();
-
-      assert.strictEqual(psbt.locktime, 0);
-      assert.strictEqual(psbt.locktime, (psbt as any).__CACHE.__TX.locktime);
-
-      psbt.locktime = 123;
-      assert.strictEqual(psbt.locktime, 123);
-      assert.strictEqual(psbt.locktime, (psbt as any).__CACHE.__TX.locktime);
-    });
-
-    it('.txInputs is exposed as a readonly clone', () => {
-      const psbt = new Psbt();
-      const hash = Buffer.alloc(32);
-      const index = 0;
-      psbt.addInput({ hash, index });
-
-      const input = psbt.txInputs[0];
-      const internalInput = (psbt as any).__CACHE.__TX.ins[0];
-
-      assert.ok(input.hash.equals(internalInput.hash));
-      assert.strictEqual(input.index, internalInput.index);
-      assert.strictEqual(input.sequence, internalInput.sequence);
-
-      input.hash[0] = 123;
-      input.index = 123;
-      input.sequence = 123;
-
-      assert.ok(!input.hash.equals(internalInput.hash));
-      assert.notEqual(input.index, internalInput.index);
-      assert.notEqual(input.sequence, internalInput.sequence);
-    });
-
-    it('.txOutputs is exposed as a readonly clone', () => {
-      const psbt = new Psbt();
-      const address = '1LukeQU5jwebXbMLDVydeH4vFSobRV9rkj';
-      const value = 100000;
-      psbt.addOutput({ address, value });
-
-      const output = psbt.txOutputs[0];
-      const internalInput = (psbt as any).__CACHE.__TX.outs[0];
-
-      assert.strictEqual(output.address, address);
-
-      assert.ok(output.script.equals(internalInput.script));
-      assert.strictEqual(output.value, internalInput.value);
-
-      output.script[0] = 123;
-      output.value = 123;
-
-      assert.ok(!output.script.equals(internalInput.script));
-      assert.notEqual(output.value, internalInput.value);
-    });
-  });
->>>>>>> 11202eb7
 });